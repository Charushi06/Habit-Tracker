import { createContext, useContext, useEffect, useState } from "react";
import { User } from "@supabase/supabase-js";
import { supabase, Profile } from "../lib/supabase";

type AuthContextType = {
  user: User | null;
  profile: Profile | null;
  loading: boolean;
  signUp: (email: string, password: string, fullName: string) => Promise<void>;
  signIn: (email: string, password: string) => Promise<void>;
  signOut: () => Promise<void>;
  updateProfile: (updates: Partial<Profile>) => Promise<void>;
};

const AuthContext = createContext<AuthContextType | undefined>(undefined);

export function AuthProvider({ children }: { children: React.ReactNode }) {
  const [user, setUser] = useState<User | null>(null);
  const [profile, setProfile] = useState<Profile | null>(null);
  const [loading, setLoading] = useState(true);

  useEffect(() => {
    supabase.auth.getSession().then(({ data: { session } }) => {
      setUser(session?.user ?? null);
      if (session?.user) {
        loadProfile(session.user.id);
      } else {
        setLoading(false);
      }
    });

    const {
      data: { subscription },
    } = supabase.auth.onAuthStateChange((event, session) => {
      console.log("Auth state change:", event, { user: !!session?.user });
      (async () => {
        setUser(session?.user ?? null);
        if (session?.user) {
          await loadProfile(session.user.id);
        } else {
          setProfile(null);
          setLoading(false);
        }
      })();
    });

    return () => subscription.unsubscribe();
  }, []);

  async function loadProfile(userId: string) {
    try {
      const { data, error } = await supabase
        .from("profiles")
        .select("*")
        .eq("id", userId)
        .maybeSingle();

      if (error) throw error;
      setProfile(data);

      // Store theme in localStorage for immediate access
      if (data?.theme) {
        if (typeof window !== 'undefined') {
          localStorage.setItem('theme', data.theme);
          // Dispatch custom event to notify ThemeContext of theme change
          window.dispatchEvent(new CustomEvent('themeChange', { detail: data.theme }));
        }
      }
    } catch (error) {
      console.error("Error loading profile:", error);
    } finally {
      setLoading(false);
    }
  }

  async function signUp(email: string, password: string, fullName: string) {
<<<<<<< HEAD
    const { data, error } = await supabase.auth.signUp({
      email,
      password,
      options: {
        data: {
          full_name: fullName,
        },
      },
    });

    if (error) throw error;

    if (data.user) {
      console.log('Creating profile for user:', data.user.id);
      const { error: profileError } = await supabase.from('profiles').insert({
        id: data.user.id,
        email: data.user.email!,
        full_name: fullName,
        theme: 'light',
      });

      if (profileError) {
        console.error('Profile creation error:', profileError);
        throw profileError;
      }
      console.log('Profile created successfully');

      // After successful signup and profile creation, sign the user in automatically
      console.log('Auto-signing in user after signup...');
      await signIn(email, password);
    }
=======
  const { data, error } = await supabase.auth.signUp({
    email,
    password,
    options: {
      data: { full_name: fullName },
    },
  });

  if (error) throw error;

  if (data.user) {
    await loadProfile(data.user.id);
>>>>>>> f6675696
  }
}

  async function signIn(email: string, password: string) {
    const { error } = await supabase.auth.signInWithPassword({
      email,
      password,
    });

    if (error) throw error;
    console.log("Sign in successful");
  }

  async function signOut() {
    const { error } = await supabase.auth.signOut();
    if (error) throw error;
  }

  async function updateProfile(updates: Partial<Profile>) {
    if (!user) return;

    const { error } = await supabase
      .from("profiles")
      .update(updates)
      .eq("id", user.id);

    if (error) throw error;

    if (profile) {
      setProfile({ ...profile, ...updates });
    }

    // If theme was updated, save to localStorage and dispatch event
    if (updates.theme && typeof window !== 'undefined') {
      localStorage.setItem('theme', updates.theme);
      window.dispatchEvent(new CustomEvent('themeChange', { detail: updates.theme }));
    }
  }

  return (
    <AuthContext.Provider
      value={{ user, profile, loading, signUp, signIn, signOut, updateProfile }}
    >
      {children}
    </AuthContext.Provider>
  );
}

export function useAuth() {
  const context = useContext(AuthContext);
  if (context === undefined) {
    throw new Error("useAuth must be used with in an AuthProvider");
  }
  return context;
}<|MERGE_RESOLUTION|>--- conflicted
+++ resolved
@@ -74,7 +74,6 @@
   }
 
   async function signUp(email: string, password: string, fullName: string) {
-<<<<<<< HEAD
     const { data, error } = await supabase.auth.signUp({
       email,
       password,
@@ -106,20 +105,6 @@
       console.log('Auto-signing in user after signup...');
       await signIn(email, password);
     }
-=======
-  const { data, error } = await supabase.auth.signUp({
-    email,
-    password,
-    options: {
-      data: { full_name: fullName },
-    },
-  });
-
-  if (error) throw error;
-
-  if (data.user) {
-    await loadProfile(data.user.id);
->>>>>>> f6675696
   }
 }
 
