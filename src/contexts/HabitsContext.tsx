import { createContext, useContext, useState, useEffect, useCallback, ReactNode, useRef } from 'react';
import { supabase } from '../lib/supabase';
import { useAuth } from './AuthContext';
import { scheduleHabitReminder, cancelHabitReminder, scheduleEmailReminder, notificationManager } from '../utils/notifications';
import { getBrowserTimeZone, getZoneOffsetMinutes, nextUtcInstantFromLocalTime } from '../utils/timeUtils';

type Habit = {
  id: string;
  user_id: string;
  name: string;
  description: string;
  color: string;
  icon: string;
  frequency: 'daily' | 'custom';
  active_days: number[];
  target_days: number;
  is_active: boolean;
  reminder_time: string | null;
  reminders_enabled: boolean;
  browser_notifications: boolean;
  email_notifications: boolean;
  snoozed_until: string | null;
  snooze_duration: number | null;
  created_at: string;
  updated_at: string;
};

type PrebuiltHabit = {
  id: string;
  user_id: string;
  name: string;
  description: string;
  color: string;
  icon: string;
  frequency: 'daily' | 'weekly' | 'custom';
  target_days: number;
  category: string;
  is_default: boolean;
  created_at: string;
  updated_at: string;
};

type HabitCompletion = {
  id: string;
  habit_id: string;
  user_id: string;
  completed_date: string;
  notes: string;
  created_at: string;
};

type HabitHistory = {
  id: string;
  habit_id: string;
  user_id: string;
  habit_name: string;
  action: 'created' | 'updated' | 'deleted';
  changes: Record<string, any>;
  created_at: string;
};

type HabitsContextType = {
  habits: Habit[];
  prebuiltHabits: PrebuiltHabit[];
  completions: HabitCompletion[];
  history: HabitHistory[];
  loading: boolean;
  createHabit: (habit: Omit<Habit, 'id' | 'user_id' | 'created_at' | 'updated_at' | 'target_days'> & { target_days?: number }) => Promise<Habit>;
  updateHabit: (id: string, updates: Partial<Habit>) => Promise<void>;
  deleteHabit: (id: string) => Promise<void>;
  toggleCompletion: (habitId: string, date: string) => Promise<void>;
  isCompleted: (habitId: string, date: string) => boolean;
  getStreak: (habitId: string) => number;
  snoozeHabit: (habitId: string, durationMinutes: number) => Promise<void>;
  unsnoozeHabit: (habitId: string) => Promise<void>;
  isHabitSnoozed: (habitId: string) => boolean;
  refreshHabits: () => Promise<void>;
  refreshCompletions: () => Promise<void>;
  loadHistory: () => Promise<void>;
  fetchPrebuiltHabits: () => Promise<PrebuiltHabit[]>;
  createPrebuiltHabit: (habit: Omit<PrebuiltHabit, 'id' | 'user_id' | 'created_at' | 'updated_at'>) => Promise<PrebuiltHabit>;
  updatePrebuiltHabit: (id: string, updates: Partial<PrebuiltHabit>) => Promise<void>;
  deletePrebuiltHabit: (id: string) => Promise<void>;
  seedDefaultPrebuiltHabits: () => Promise<void>;
};

const HabitsContext = createContext<HabitsContextType | undefined>(undefined);

export function useHabits() {
  const context = useContext(HabitsContext);
  if (!context) throw new Error('useHabits must be used within a HabitsProvider');
  return context;
}

interface HabitsProviderProps {
  children: ReactNode;
}

export function HabitsProvider({ children }: HabitsProviderProps) {
  const { user, profile } = useAuth();
  const [habits, setHabits] = useState<Habit[]>([]);
  const [prebuiltHabits, setPrebuiltHabits] = useState<PrebuiltHabit[]>([]);
  const [completions, setCompletions] = useState<HabitCompletion[]>([]);
  const [history, setHistory] = useState<HabitHistory[]>([]);
  const [loading, setLoading] = useState(true);

  const loadHabits = useCallback(async () => {
    try {
      const { data, error } = await supabase
        .from('habits')
        .select('*')
        .eq('is_active', true)
        .order('created_at', { ascending: false });
      if (error) throw error;
      setHabits(data || []);
    } catch (error) {
      console.error('Error loading habits:', error);
    } finally {
      setLoading(false);
    }
  }, [user?.id]);

  const loadCompletions = useCallback(async () => {
    try {
      const thirtyDaysAgo = new Date();
      thirtyDaysAgo.setDate(thirtyDaysAgo.getDate() - 30);
      const { data, error } = await supabase
        .from('habit_completions')
        .select('*')
        .gte('completed_date', thirtyDaysAgo.toISOString().split('T')[0]);
      if (error) throw error;
      setCompletions(data || []);
    } catch (error) {
      console.error('Error loading completions:', error);
    }
  }, []);

  const loadHistory = useCallback(async () => {
    if (!user) return;
    try {
      const { data, error } = await supabase
        .from('habit_history')
        .select('*')
        .order('created_at', { ascending: false });
      if (error) throw error;
      setHistory(data || []);
    } catch (error) {
      console.error('Error loading history:', error);
    }
  }, [user]);

  const setupNotifications = useCallback(() => {
    if (!notificationManager.isSupported()) return;
    notificationManager.requestPermission().then(permission => {
      if (permission.granted) {
        notificationManager.cancelAllScheduledNotifications();
<<<<<<< HEAD

        const effectiveTz = (profile?.timezone && (profile?.timezone_manual || profile?.timezone)) ? profile.timezone : getBrowserTimeZone();

        // Schedule notifications and email reminders for habits with reminders enabled
        habits.forEach(habit => {
          if (habit.reminders_enabled && habit.reminder_time) {
            // Skip scheduling if habit is currently snoozed
            if (isHabitSnoozed(habit.id)) {
              return;
            }

            if (habit.browser_notifications) {
              scheduleHabitReminder(habit.id, habit.name, habit.reminder_time, effectiveTz);
            }
            // Also schedule email reminders if user has email and email notifications are enabled
            if (user?.email && habit.email_notifications) {
              scheduleEmailReminder(habit.id, habit.name, user.email, habit.reminder_time, effectiveTz);
            }
=======
        habits.forEach(habit => {
          if (habit.reminders_enabled && habit.reminder_time && !isHabitSnoozed(habit.id)) {
            if (habit.browser_notifications)
              scheduleHabitReminder(habit.id, habit.name, habit.reminder_time);
            if (user?.email && habit.email_notifications)
              scheduleEmailReminder(habit.id, habit.name, user.email, habit.reminder_time);
>>>>>>> 1d49a6dd
          }
        });
      }
    });
  }, [habits, user?.email, profile?.timezone, profile?.timezone_manual]);

  useEffect(() => {
    if (user) {
      loadHabits();
      loadCompletions();
      loadHistory();
      fetchPrebuiltHabits();
    } else {
      setHabits([]);
      setCompletions([]);
      setHistory([]);
      setPrebuiltHabits([]);
      notificationManager.cancelAllScheduledNotifications();
      setLoading(false);
    }
  }, [user, loadHabits, loadCompletions, loadHistory]);

  useEffect(() => {
    if (user && habits.length > 0) setupNotifications();
  }, [habits, user, setupNotifications]);

<<<<<<< HEAD
  // Re-schedule on timezone/DST change
  const lastOffsetRef = useRef<number | null>(null);
  useEffect(() => {
    const tz = (profile?.timezone && (profile?.timezone_manual || profile?.timezone)) ? profile.timezone! : getBrowserTimeZone();
    const checkOffset = () => {
      const current = getZoneOffsetMinutes(tz);
      if (lastOffsetRef.current === null) {
        lastOffsetRef.current = current;
        return;
      }
      if (current !== lastOffsetRef.current) {
        lastOffsetRef.current = current;
        setupNotifications();
      }
    };
    const interval = setInterval(checkOffset, 60 * 60 * 1000); // hourly
    document.addEventListener('visibilitychange', () => {
      if (document.visibilityState === 'visible') checkOffset();
    });
    // Initial run
    checkOffset();
    return () => clearInterval(interval);
  }, [profile?.timezone, profile?.timezone_manual, setupNotifications]);



=======
  // ——— Habit CRUD Functions ——— //
>>>>>>> 1d49a6dd
  async function createHabit(habit: Omit<Habit, 'id' | 'user_id' | 'created_at' | 'updated_at' | 'target_days'> & { target_days?: number }) {
    if (!user) throw new Error('You must be logged in to create a habit.');
    const trimmedName = habit.name.trim().toLowerCase();
<<<<<<< HEAD
    const duplicate = habits.find(
      h => h.name.trim().toLowerCase() === trimmedName
    );

    if (duplicate) {
      throw new Error('A habit with this name already exists. Please choose a different name.');
    }

    console.log('Creating habit with data:', habit);
    console.log('User ID:', user.id);

    try {
      let nextUtc: string | null = null;
      const effectiveTz = (profile?.timezone && (profile?.timezone_manual || profile?.timezone)) ? profile.timezone! : getBrowserTimeZone();
      if (habit.reminders_enabled && habit.reminder_time) {
        nextUtc = nextUtcInstantFromLocalTime(habit.reminder_time, effectiveTz);
      }
      const { data, error } = await supabase
        .from('habits')
        .insert({
          ...habit,
          user_id: user.id,
          active_days: habit.frequency === 'daily' ? [0,1,2,3,4,5,6] : habit.active_days,
          target_days: 7,
          next_reminder_at_utc: nextUtc
        })
        .select()
        .single();

      if (error) {
        console.error('Supabase error creating habit:', error);
        throw error;
      }

      console.log('Habit created successfully:', data);
      setHabits([data, ...habits]);
      return data;
    } catch (error) {
      console.error('Exception creating habit:', error);
      throw error;
    }
=======
    if (habits.find(h => h.name.trim().toLowerCase() === trimmedName))
      throw new Error('A habit with this name already exists.');
    const { data, error } = await supabase
      .from('habits')
      .insert({
        ...habit,
        user_id: user.id,
        active_days: habit.frequency === 'daily' ? [0,1,2,3,4,5,6] : habit.active_days,
        target_days: 7,
      })
      .select()
      .single();
    if (error) throw error;
    setHabits([data, ...habits]);
    return data;
>>>>>>> 1d49a6dd
  }

  async function updateHabit(id: string, updates: Partial<Habit>) {
    if (updates.name) {
      const name = updates.name.trim().toLowerCase();
      if (habits.find(h => h.id !== id && h.name.trim().toLowerCase() === name))
        throw new Error('A habit with this name already exists.');
    }
<<<<<<< HEAD
    // Ensure 'daily' habits save with all days
    if (updates.frequency === 'daily') {
      updates.active_days = [0, 1, 2, 3, 4, 5, 6];
    }

  let nextUtc: string | null | undefined = undefined;
    const effectiveTz = (profile?.timezone && (profile?.timezone_manual || profile?.timezone)) ? profile.timezone! : getBrowserTimeZone();
    if (updates.reminders_enabled === false || updates.reminder_time === null) {
  nextUtc = null; // explicit null to clear
    } else if (updates.reminders_enabled && updates.reminder_time) {
      nextUtc = nextUtcInstantFromLocalTime(updates.reminder_time, effectiveTz);
    }

    const { error } = await supabase
      .from('habits')
      .update({ ...updates, next_reminder_at_utc: nextUtc })
      .eq('id', id);

=======
    if (updates.frequency === 'daily') updates.active_days = [0,1,2,3,4,5,6];
    const { error } = await supabase.from('habits').update(updates).eq('id', id);
>>>>>>> 1d49a6dd
    if (error) throw error;
    setHabits(habits.map(h => h.id === id ? { ...h, ...updates } : h));
  }

  async function deleteHabit(id: string) {
    const { error } = await supabase.from('habits').update({ is_active: false }).eq('id', id);
    if (error) throw error;
    setHabits(habits.filter(h => h.id !== id));
    cancelHabitReminder(id);
  }

  async function toggleCompletion(habitId: string, date: string) {
    if (!user) return;
    const existing = completions.find(c => c.habit_id === habitId && c.completed_date === date);
    if (existing) {
      const { error } = await supabase.from('habit_completions').delete().eq('id', existing.id);
      if (error) throw error;
      setCompletions(completions.filter(c => c.id !== existing.id));
    } else {
      const { data, error } = await supabase
        .from('habit_completions')
        .insert({ habit_id: habitId, user_id: user.id, completed_date: date })
        .select()
        .single();
      if (error) throw error;
      setCompletions([...completions, data]);
    }
  }

  function isCompleted(habitId: string, date: string): boolean {
    return completions.some(c => c.habit_id === habitId && c.completed_date === date);
  }

  function getStreak(habitId: string): number {
    const habit = habits.find(h => h.id === habitId);
    if (!habit) return 0;
    const activeDays = habit.frequency === 'daily' ? [0,1,2,3,4,5,6] : (habit.active_days || []);
    let streak = 0;
    let current = new Date();
    for (let i = 0; i < 365; i++) {
      const dow = current.getDay();
      if (activeDays.includes(dow)) {
        const dateStr = current.toISOString().split('T')[0];
        if (isCompleted(habitId, dateStr)) streak++;
        else break;
      }
      current.setDate(current.getDate() - 1);
    }
    return streak;
  }

  async function snoozeHabit(habitId: string, durationMinutes: number) {
    const until = new Date();
    until.setMinutes(until.getMinutes() + durationMinutes);
    const { error } = await supabase.from('habits').update({ snoozed_until: until.toISOString(), snooze_duration: durationMinutes }).eq('id', habitId);
    if (error) throw error;
    setHabits(habits.map(h => h.id === habitId ? { ...h, snoozed_until: until.toISOString(), snooze_duration: durationMinutes } : h));
    cancelHabitReminder(habitId);
  }

  async function unsnoozeHabit(habitId: string) {
    const { error } = await supabase.from('habits').update({ snoozed_until: null, snooze_duration: null }).eq('id', habitId);
    if (error) throw error;
    setHabits(habits.map(h => h.id === habitId ? { ...h, snoozed_until: null, snooze_duration: null } : h));
    const habit = habits.find(h => h.id === habitId);
<<<<<<< HEAD
    if (habit && habit.reminders_enabled && habit.reminder_time && habit.browser_notifications) {
      const effectiveTz = (profile?.timezone && (profile?.timezone_manual || profile?.timezone)) ? profile.timezone! : getBrowserTimeZone();
      scheduleHabitReminder(habit.id, habit.name, habit.reminder_time, effectiveTz);
    }
=======
    if (habit && habit.reminders_enabled && habit.reminder_time && habit.browser_notifications)
      scheduleHabitReminder(habit.id, habit.name, habit.reminder_time);
>>>>>>> 1d49a6dd
  }

  function isHabitSnoozed(habitId: string) {
    const habit = habits.find(h => h.id === habitId);
    if (!habit || !habit.snoozed_until) return false;
    return new Date(habit.snoozed_until) > new Date();
  }

  // ——— Prebuilt Habit Functions ——— //
  async function fetchPrebuiltHabits() {
    if (!user) return [];
    const { data, error } = await supabase
      .from('prebuilt_habits')
      .select('*')
      .eq('user_id', user.id)
      .order('created_at', { ascending: false });
    if (error) throw error;
    setPrebuiltHabits(data || []);
    return data || [];
  }

  async function createPrebuiltHabit(habit: Omit<PrebuiltHabit, 'id' | 'user_id' | 'created_at' | 'updated_at'>) {
    if (!user) throw new Error('You must be logged in to create a prebuilt habit.');
    const { data, error } = await supabase.from('prebuilt_habits').insert({ ...habit, user_id: user.id }).select().single();
    if (error) throw error;
    setPrebuiltHabits([data, ...prebuiltHabits]);
    return data;
  }

  async function updatePrebuiltHabit(id: string, updates: Partial<PrebuiltHabit>) {
    const { error } = await supabase.from('prebuilt_habits').update(updates).eq('id', id);
    if (error) throw error;
    setPrebuiltHabits(prebuiltHabits.map(h => h.id === id ? { ...h, ...updates } : h));
  }

  async function deletePrebuiltHabit(id: string) {
    const { error } = await supabase.from('prebuilt_habits').delete().eq('id', id);
    if (error) throw error;
    setPrebuiltHabits(prebuiltHabits.filter(h => h.id !== id));
  }

  async function seedDefaultPrebuiltHabits() {
    if (!user) return;
    const { data: existing, error: checkError } = await supabase
      .from('prebuilt_habits')
      .select('id')
      .eq('user_id', user.id)
      .eq('is_default', true);
    if (checkError) throw checkError;
    if (existing && existing.length > 0) return;

    const defaults = [
      { name: 'Drink Water', description: 'Stay hydrated', color: '#3b82f6', icon: '💧', frequency: 'daily' as const, target_days: 7, category: 'Health', is_default: true },
      { name: 'Exercise', description: '30 minutes of physical activity', color: '#ef4444', icon: '💪', frequency: 'daily' as const, target_days: 5, category: 'Fitness', is_default: true },
    ];

    const { data, error } = await supabase.from('prebuilt_habits').insert(defaults.map(h => ({ ...h, user_id: user.id }))).select();
    if (error) throw error;
    setPrebuiltHabits([...data, ...prebuiltHabits]);
  }

  const value: HabitsContextType = {
    habits,
    prebuiltHabits,
    completions,
    history,
    loading,
    createHabit,
    updateHabit,
    deleteHabit,
    toggleCompletion,
    isCompleted,
    getStreak,
    snoozeHabit,
    unsnoozeHabit,
    isHabitSnoozed,
    refreshHabits: loadHabits,
    refreshCompletions: loadCompletions,
    loadHistory,
    fetchPrebuiltHabits,
    createPrebuiltHabit,
    updatePrebuiltHabit,
    deletePrebuiltHabit,
    seedDefaultPrebuiltHabits,
  };

  return <HabitsContext.Provider value={value}>{children}</HabitsContext.Provider>;
}<|MERGE_RESOLUTION|>--- conflicted
+++ resolved
@@ -154,7 +154,6 @@
     notificationManager.requestPermission().then(permission => {
       if (permission.granted) {
         notificationManager.cancelAllScheduledNotifications();
-<<<<<<< HEAD
 
         const effectiveTz = (profile?.timezone && (profile?.timezone_manual || profile?.timezone)) ? profile.timezone : getBrowserTimeZone();
 
@@ -173,14 +172,6 @@
             if (user?.email && habit.email_notifications) {
               scheduleEmailReminder(habit.id, habit.name, user.email, habit.reminder_time, effectiveTz);
             }
-=======
-        habits.forEach(habit => {
-          if (habit.reminders_enabled && habit.reminder_time && !isHabitSnoozed(habit.id)) {
-            if (habit.browser_notifications)
-              scheduleHabitReminder(habit.id, habit.name, habit.reminder_time);
-            if (user?.email && habit.email_notifications)
-              scheduleEmailReminder(habit.id, habit.name, user.email, habit.reminder_time);
->>>>>>> 1d49a6dd
           }
         });
       }
@@ -207,7 +198,6 @@
     if (user && habits.length > 0) setupNotifications();
   }, [habits, user, setupNotifications]);
 
-<<<<<<< HEAD
   // Re-schedule on timezone/DST change
   const lastOffsetRef = useRef<number | null>(null);
   useEffect(() => {
@@ -234,13 +224,9 @@
 
 
 
-=======
-  // ——— Habit CRUD Functions ——— //
->>>>>>> 1d49a6dd
   async function createHabit(habit: Omit<Habit, 'id' | 'user_id' | 'created_at' | 'updated_at' | 'target_days'> & { target_days?: number }) {
     if (!user) throw new Error('You must be logged in to create a habit.');
     const trimmedName = habit.name.trim().toLowerCase();
-<<<<<<< HEAD
     const duplicate = habits.find(
       h => h.name.trim().toLowerCase() === trimmedName
     );
@@ -282,23 +268,6 @@
       console.error('Exception creating habit:', error);
       throw error;
     }
-=======
-    if (habits.find(h => h.name.trim().toLowerCase() === trimmedName))
-      throw new Error('A habit with this name already exists.');
-    const { data, error } = await supabase
-      .from('habits')
-      .insert({
-        ...habit,
-        user_id: user.id,
-        active_days: habit.frequency === 'daily' ? [0,1,2,3,4,5,6] : habit.active_days,
-        target_days: 7,
-      })
-      .select()
-      .single();
-    if (error) throw error;
-    setHabits([data, ...habits]);
-    return data;
->>>>>>> 1d49a6dd
   }
 
   async function updateHabit(id: string, updates: Partial<Habit>) {
@@ -307,7 +276,6 @@
       if (habits.find(h => h.id !== id && h.name.trim().toLowerCase() === name))
         throw new Error('A habit with this name already exists.');
     }
-<<<<<<< HEAD
     // Ensure 'daily' habits save with all days
     if (updates.frequency === 'daily') {
       updates.active_days = [0, 1, 2, 3, 4, 5, 6];
@@ -326,10 +294,6 @@
       .update({ ...updates, next_reminder_at_utc: nextUtc })
       .eq('id', id);
 
-=======
-    if (updates.frequency === 'daily') updates.active_days = [0,1,2,3,4,5,6];
-    const { error } = await supabase.from('habits').update(updates).eq('id', id);
->>>>>>> 1d49a6dd
     if (error) throw error;
     setHabits(habits.map(h => h.id === id ? { ...h, ...updates } : h));
   }
@@ -395,15 +359,10 @@
     if (error) throw error;
     setHabits(habits.map(h => h.id === habitId ? { ...h, snoozed_until: null, snooze_duration: null } : h));
     const habit = habits.find(h => h.id === habitId);
-<<<<<<< HEAD
     if (habit && habit.reminders_enabled && habit.reminder_time && habit.browser_notifications) {
       const effectiveTz = (profile?.timezone && (profile?.timezone_manual || profile?.timezone)) ? profile.timezone! : getBrowserTimeZone();
       scheduleHabitReminder(habit.id, habit.name, habit.reminder_time, effectiveTz);
     }
-=======
-    if (habit && habit.reminders_enabled && habit.reminder_time && habit.browser_notifications)
-      scheduleHabitReminder(habit.id, habit.name, habit.reminder_time);
->>>>>>> 1d49a6dd
   }
 
   function isHabitSnoozed(habitId: string) {
