--- conflicted
+++ resolved
@@ -227,7 +227,6 @@
   async function createHabit(habit: Omit<Habit, 'id' | 'user_id' | 'created_at' | 'updated_at' | 'target_days'> & { target_days?: number }) {
     if (!user) throw new Error('You must be logged in to create a habit.');
     const trimmedName = habit.name.trim().toLowerCase();
-<<<<<<< HEAD
     // Check database for duplicates instead of local state to avoid issues with concurrent adds
     const { data: existing, error: checkError } = await supabase
       .from('habits')
@@ -250,49 +249,6 @@
     if (error) throw error;
     setHabits([data, ...habits]);
     return data;
-=======
-    const duplicate = habits.find(
-      h => h.name.trim().toLowerCase() === trimmedName
-    );
-
-    if (duplicate) {
-      throw new Error('A habit with this name already exists. Please choose a different name.');
-    }
-
-    console.log('Creating habit with data:', habit);
-    console.log('User ID:', user.id);
-
-    try {
-      let nextUtc: string | null = null;
-      const effectiveTz = (profile?.timezone && (profile?.timezone_manual || profile?.timezone)) ? profile.timezone! : getBrowserTimeZone();
-      if (habit.reminders_enabled && habit.reminder_time) {
-        nextUtc = nextUtcInstantFromLocalTime(habit.reminder_time, effectiveTz);
-      }
-      const { data, error } = await supabase
-        .from('habits')
-        .insert({
-          ...habit,
-          user_id: user.id,
-          active_days: habit.frequency === 'daily' ? [0,1,2,3,4,5,6] : habit.active_days,
-          target_days: 7,
-          next_reminder_at_utc: nextUtc
-        })
-        .select()
-        .single();
-
-      if (error) {
-        console.error('Supabase error creating habit:', error);
-        throw error;
-      }
-
-      console.log('Habit created successfully:', data);
-      setHabits([data, ...habits]);
-      return data;
-    } catch (error) {
-      console.error('Exception creating habit:', error);
-      throw error;
-    }
->>>>>>> 5ee1a251
   }
 
   async function updateHabit(id: string, updates: Partial<Habit>) {
