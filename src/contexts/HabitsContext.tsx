import { createContext, useContext, useState, useEffect, useCallback, ReactNode } from 'react';
import { supabase } from '../lib/supabase';
import { useAuth } from './AuthContext';
import { scheduleHabitReminder, cancelHabitReminder, scheduleEmailReminder, notificationManager } from '../utils/notifications';

type Habit = {
  id: string;
  user_id: string;
  name: string;
  description: string;
  color: string;
  icon: string;
  frequency: 'daily' | 'custom'; // Updated
  active_days: number[]; // Added
  // target_days: number; // No longer used, but keep for now to avoid breaking DB type
  target_days: number;
  is_active: boolean;
  reminder_time: string | null;
  reminders_enabled: boolean;
  browser_notifications: boolean;
  email_notifications: boolean;
  snoozed_until: string | null;
  snooze_duration: number | null;
  created_at: string;
  updated_at: string;
};

type PrebuiltHabit = {
  id: string;
  user_id: string;
  name: string;
  description: string;
  color: string;
  icon: string;
  frequency: 'daily' | 'weekly' | 'custom';
  target_days: number;
  category: string;
  is_default: boolean;
  created_at: string;
  updated_at: string;
};

type HabitCompletion = {
  id: string;
  habit_id: string;
  user_id: string;
  completed_date: string;
  notes: string;
  created_at: string;
};

type HabitHistory = {
  id: string;
  habit_id: string;
  user_id: string;
  habit_name: string;
  action: 'created' | 'updated' | 'deleted';
  changes: Record<string, any>;
  created_at: string;
};

type HabitsContextType = {
  habits: Habit[];
  prebuiltHabits: PrebuiltHabit[];
  completions: HabitCompletion[];
  history: HabitHistory[];
  loading: boolean;
  createHabit: (habit: Omit<Habit, 'id' | 'user_id' | 'created_at' | 'updated_at' | 'target_days'> & { target_days?: number }) => Promise<Habit>; // Make target_days optional
  updateHabit: (id: string, updates: Partial<Habit>) => Promise<void>;
  deleteHabit: (id: string) => Promise<void>;
  toggleCompletion: (habitId: string, date: string) => Promise<void>;
  isCompleted: (habitId: string, date: string) => boolean;
  getStreak: (habitId: string) => number;
  snoozeHabit: (habitId: string, durationMinutes: number) => Promise<void>;
  unsnoozeHabit: (habitId: string) => Promise<void>;
  isHabitSnoozed: (habitId: string) => boolean;
  refreshHabits: () => Promise<void>;
  refreshCompletions: () => Promise<void>;
<<<<<<< HEAD
  fetchPrebuiltHabits: () => Promise<PrebuiltHabit[]>;
  createPrebuiltHabit: (habit: Omit<PrebuiltHabit, 'id' | 'user_id' | 'created_at' | 'updated_at'>) => Promise<PrebuiltHabit>;
  updatePrebuiltHabit: (id: string, updates: Partial<PrebuiltHabit>) => Promise<void>;
  deletePrebuiltHabit: (id: string) => Promise<void>;
  seedDefaultPrebuiltHabits: () => Promise<void>;
=======
  loadHistory: () => Promise<void>;
>>>>>>> 433056c5
};

const HabitsContext = createContext<HabitsContextType | undefined>(undefined);

export function useHabits() {
  const context = useContext(HabitsContext);
  if (context === undefined) {
    throw new Error('useHabits must be used within a HabitsProvider');
  }
  return context;
}

interface HabitsProviderProps {
  children: ReactNode;
}

export function HabitsProvider({ children }: HabitsProviderProps) {
  const { user } = useAuth();
  const [habits, setHabits] = useState<Habit[]>([]);
  const [prebuiltHabits, setPrebuiltHabits] = useState<PrebuiltHabit[]>([]);
  const [completions, setCompletions] = useState<HabitCompletion[]>([]);
  const [history, setHistory] = useState<HabitHistory[]>([]);
  const [loading, setLoading] = useState(true);

  const loadHabits = useCallback(async () => {
    try {
      console.log('Loading habits for user:', user?.id);
      const { data, error } = await supabase
        .from('habits')
        .select('*')
        .eq('is_active', true)
        .order('created_at', { ascending: false });

      if (error) {
        console.error('Error loading habits:', error);
        throw error;
      }
      console.log('Loaded habits:', data);
      setHabits(data || []);
    } catch (error) {
      console.error('Error loading habits:', error);
    } finally {
      setLoading(false);
    }
  }, [user?.id]);

  const loadCompletions = useCallback(async () => {
    try {
      const thirtyDaysAgo = new Date();
      thirtyDaysAgo.setDate(thirtyDaysAgo.getDate() - 30);

      const { data, error } = await supabase
        .from('habit_completions')
        .select('*')
        .gte('completed_date', thirtyDaysAgo.toISOString().split('T')[0]);

      if (error) {
        console.error('Error loading completions:', error);
        throw error;
      }
      setCompletions(data || []);
    } catch (error) {
      console.error('Error loading completions:', error);
    }
  }, []);

  const loadHistory = useCallback(async () => {
    if (!user) return;
    
    try {
      const { data, error } = await supabase
        .from('habit_history')
        .select('*')
        .order('created_at', { ascending: false });

      if (error) {
        console.error('Error loading history:', error);
        throw error;
      }
      setHistory(data || []);
    } catch (error) {
      console.error('Error loading history:', error);
    }
  }, [user]);

  const setupNotifications = useCallback(() => {
    if (!notificationManager.isSupported()) {
      console.warn('Notifications not supported in this browser');
      return;
    }

    // Request permission if not already granted
    notificationManager.requestPermission().then(permission => {
      if (permission.granted) {
        // Cancel all existing notifications first
        notificationManager.cancelAllScheduledNotifications();

        // Schedule notifications and email reminders for habits with reminders enabled
        habits.forEach(habit => {
          if (habit.reminders_enabled && habit.reminder_time) {
            // Skip scheduling if habit is currently snoozed
            if (isHabitSnoozed(habit.id)) {
              return;
            }

            if (habit.browser_notifications) {
              scheduleHabitReminder(habit.id, habit.name, habit.reminder_time);
            }
            // Also schedule email reminders if user has email and email notifications are enabled
            if (user?.email && habit.email_notifications) {
              scheduleEmailReminder(habit.id, habit.name, user.email, habit.reminder_time);
            }
          }
        });
      } else {
        console.warn('Notification permission not granted');
      }
    });
  }, [habits, user?.email]);

  useEffect(() => {
    if (user) {
      loadHabits();
      loadCompletions();
<<<<<<< HEAD
      // Also load prebuilt habits so they are visible where needed
      fetchPrebuiltHabits();
    } else {
      setHabits([]);
      setCompletions([]);
      setPrebuiltHabits([]);
=======
      loadHistory();
    } else {
      setHabits([]);
      setCompletions([]);
      setHistory([]);
>>>>>>> 433056c5
      notificationManager.cancelAllScheduledNotifications();
      setLoading(false);
    }
  }, [user, loadHabits, loadCompletions, loadHistory]);

  // Set up notifications when habits change
  useEffect(() => {
    if (user && habits.length > 0) {
      setupNotifications();
    }
  }, [habits, user, setupNotifications]);



  async function createHabit(habit: Omit<Habit, 'id' | 'user_id' | 'created_at' | 'updated_at' | 'target_days'> & { target_days?: number }) {
    if (!user) {
      console.error('No user found! Cannot create habit.');
      throw new Error('You must be logged in to create a habit.');
    }

    // Check for duplicate habit name (case-insensitive)
    const trimmedName = habit.name.trim().toLowerCase();
    const duplicate = habits.find(
      h => h.name.trim().toLowerCase() === trimmedName
    );

    if (duplicate) {
      throw new Error('A habit with this name already exists. Please choose a different name.');
    }

    console.log('Creating habit with data:', habit);
    console.log('User ID:', user.id);

    try {
      const { data, error } = await supabase
        .from('habits')
        .insert({ ...habit, user_id: user.id ,active_days: habit.frequency === 'daily' ? [0,1,2,3,4,5,6] : habit.active_days,
          target_days: 7})
        .select()
        .single();

      if (error) {
        console.error('Supabase error creating habit:', error);
        throw error;
      }

      console.log('Habit created successfully:', data);
      setHabits([data, ...habits]);
      return data;
    } catch (error) {
      console.error('Exception creating habit:', error);
      throw error;
    }
  }

  async function updateHabit(id: string, updates: Partial<Habit>) {
    // Check for duplicate name when updating (exclude current habit)
    if (updates.name) {
      const trimmedName = updates.name.trim().toLowerCase();
      const duplicate = habits.find(
        h => h.id !== id && h.name.trim().toLowerCase() === trimmedName
      );

      if (duplicate) {
        throw new Error('A habit with this name already exists. Please choose a different name.');
      }
    }
    // Ensure 'daily' habits save with all days
    if (updates.frequency === 'daily') {
      updates.active_days = [0, 1, 2, 3, 4, 5, 6];
    }

    const { error } = await supabase
      .from('habits')
      .update(updates)
      .eq('id', id);

    if (error) throw error;
    setHabits(habits.map(h => h.id === id ? { ...h, ...updates } : h));
  }

  async function deleteHabit(id: string) {
    const { error } = await supabase
      .from('habits')
      .update({ is_active: false })
      .eq('id', id);

    if (error) throw error;
    setHabits(habits.filter(h => h.id !== id));

    // Cancel any scheduled notifications for this habit
    cancelHabitReminder(id);
  }

  async function toggleCompletion(habitId: string, date: string) {
    if (!user) return;

    const existing = completions.find(
      c => c.habit_id === habitId && c.completed_date === date
    );

    if (existing) {
      const { error } = await supabase
        .from('habit_completions')
        .delete()
        .eq('id', existing.id);

      if (error) throw error;
      setCompletions(completions.filter(c => c.id !== existing.id));
    } else {
      const { data, error } = await supabase
        .from('habit_completions')
        .insert({
          habit_id: habitId,
          user_id: user.id,
          completed_date: date,
        })
        .select()
        .single();

      if (error) throw error;
      setCompletions([...completions, data]);
    }
  }

  function isCompleted(habitId: string, date: string): boolean {
    return completions.some(
      c => c.habit_id === habitId && c.completed_date === date
    );
  }

  function getStreak(habitId: string): number {
    const habit = habits.find(h => h.id === habitId);
    if (!habit) return 0;

    // Use active_days, default to all days for 'daily'
    const activeDays = habit.frequency === 'daily' 
      ? [0, 1, 2, 3, 4, 5, 6] 
      : (habit.active_days || []);
    
    if (activeDays.length === 0) return 0; // No active days, no streak

    let streak = 0;
    let currentDate = new Date();

    // 1. Check if today is active and uncompleted. If so, streak is 0.
    const todayDay = currentDate.getDay();
    const todayStr = currentDate.toISOString().split('T')[0];
    if (activeDays.includes(todayDay) && !isCompleted(habitId, todayStr)) {
      return 0; // Today is an active day and it's not done, so streak is 0.
    }
    
    // 2. Loop backwards from today.
    for (let i = 0; i < 365; i++) { // Limit to 1 year
      const dayOfWeek = currentDate.getDay();
      
      if (activeDays.includes(dayOfWeek)) {
        // This is an active day
        const dateStr = currentDate.toISOString().split('T')[0];
        if (isCompleted(habitId, dateStr)) {
          streak++;
        } else {
          // Found a past, active, uncompleted day. Streak ends.
          break;
        }
      }
      // If not an active day, just skip it and check the day before.
      currentDate.setDate(currentDate.getDate() - 1);
    }

    return streak;
  }

  async function snoozeHabit(habitId: string, durationMinutes: number) {
    const snoozedUntil = new Date();
    snoozedUntil.setMinutes(snoozedUntil.getMinutes() + durationMinutes);

    const { error } = await supabase
      .from('habits')
      .update({
        snoozed_until: snoozedUntil.toISOString(),
        snooze_duration: durationMinutes
      })
      .eq('id', habitId);

    if (error) throw error;

    setHabits(habits.map(h =>
      h.id === habitId
        ? { ...h, snoozed_until: snoozedUntil.toISOString(), snooze_duration: durationMinutes }
        : h
    ));

    // Cancel current notification for this habit
    cancelHabitReminder(habitId);
  }

  async function unsnoozeHabit(habitId: string) {
    const { error } = await supabase
      .from('habits')
      .update({
        snoozed_until: null,
        snooze_duration: null
      })
      .eq('id', habitId);

    if (error) throw error;

    setHabits(habits.map(h =>
      h.id === habitId
        ? { ...h, snoozed_until: null, snooze_duration: null }
        : h
    ));

    // Reschedule notification for this habit
    const habit = habits.find(h => h.id === habitId);
    if (habit && habit.reminders_enabled && habit.reminder_time && habit.browser_notifications) {
      scheduleHabitReminder(habit.id, habit.name, habit.reminder_time);
    }
  }

  function isHabitSnoozed(habitId: string): boolean {
    const habit = habits.find(h => h.id === habitId);
    if (!habit || !habit.snoozed_until) return false;

    const snoozedUntil = new Date(habit.snoozed_until);
    return snoozedUntil > new Date();
  }

  // Prebuilt habits functions
  async function fetchPrebuiltHabits(): Promise<PrebuiltHabit[]> {
    if (!user) return [];

    try {
      const { data, error } = await supabase
        .from('prebuilt_habits')
        .select('*')
        .eq('user_id', user.id)
        .order('created_at', { ascending: false });

      if (error) throw error;

      const habits = data || [];
      setPrebuiltHabits(habits);
      return habits;
    } catch (error) {
      console.error('Error fetching prebuilt habits:', error);
      return [];
    }
  }

  async function createPrebuiltHabit(habit: Omit<PrebuiltHabit, 'id' | 'user_id' | 'created_at' | 'updated_at'>): Promise<PrebuiltHabit> {
    if (!user) throw new Error('You must be logged in to create a prebuilt habit.');

    try {
      const { data, error } = await supabase
        .from('prebuilt_habits')
        .insert({ ...habit, user_id: user.id })
        .select()
        .single();

      if (error) throw error;

      setPrebuiltHabits([data, ...prebuiltHabits]);
      return data;
    } catch (error) {
      console.error('Error creating prebuilt habit:', error);
      throw error;
    }
  }

  async function updatePrebuiltHabit(id: string, updates: Partial<PrebuiltHabit>): Promise<void> {
    const { error } = await supabase
      .from('prebuilt_habits')
      .update(updates)
      .eq('id', id);

    if (error) throw error;

    setPrebuiltHabits(prebuiltHabits.map(h => h.id === id ? { ...h, ...updates } : h));
  }

  async function deletePrebuiltHabit(id: string): Promise<void> {
    const { error } = await supabase
      .from('prebuilt_habits')
      .delete()
      .eq('id', id);

    if (error) throw error;

    setPrebuiltHabits(prebuiltHabits.filter(h => h.id !== id));
  }

  async function seedDefaultPrebuiltHabits(): Promise<void> {
    if (!user) return;

    // Ensure a profile exists for this user to satisfy the foreign key on prebuilt_habits.user_id -> profiles(id)
    try {
      const { data: existingProfile, error: profileSelectError } = await supabase
        .from('profiles')
        .select('id')
        .eq('id', user.id)
        .maybeSingle();

      if (profileSelectError) {
        console.warn('Could not verify profile existence before seeding defaults:', profileSelectError);
      }

      if (!existingProfile) {
        const profileInsert = {
          id: user.id,
          // These fields may have defaults; include the safest minimums if present
          // email is commonly present on profiles; ignore if schema differs
          email: (user as any).email ?? undefined,
        } as any;

        const { error: profileUpsertError } = await supabase
          .from('profiles')
          .upsert(profileInsert, { onConflict: 'id', ignoreDuplicates: true });

        if (profileUpsertError) {
          console.warn('Failed to upsert profile before seeding defaults (may already exist or schema differs):', profileUpsertError);
        }
      }
    } catch (e) {
      console.warn('Non-fatal error ensuring profile exists before seeding defaults:', e);
    }

    // First check if default habits already exist for this user
    const { data: existingDefaults, error: checkError } = await supabase
      .from('prebuilt_habits')
      .select('name')
      .eq('user_id', user.id)
      .eq('is_default', true);

    if (checkError) {
      console.error('Error checking existing defaults:', checkError);
      return;
    }

    // If defaults already exist, don't seed again
    if (existingDefaults && existingDefaults.length > 0) {
      console.log('Default prebuilt habits already exist, skipping seeding');
      return;
    }

    const defaultHabits = [
      {
        name: 'Drink Water',
        description: 'Stay hydrated throughout the day',
        color: '#3b82f6',
        icon: '💧',
        frequency: 'daily' as const,
        target_days: 7,
        category: 'Health',
        is_default: true,
      },
      {
        name: 'Exercise',
        description: '30 minutes of physical activity',
        color: '#ef4444',
        icon: '💪',
        frequency: 'daily' as const,
        target_days: 5,
        category: 'Fitness',
        is_default: true,
      },
      {
        name: 'Read for 10 mins',
        description: 'Expand your knowledge daily',
        color: '#10b981',
        icon: '📚',
        frequency: 'daily' as const,
        target_days: 7,
        category: 'Learning',
        is_default: true,
      },
      {
        name: 'Meditation',
        description: '10 minutes of mindfulness',
        color: '#8b5cf6',
        icon: '🧘',
        frequency: 'daily' as const,
        target_days: 6,
        category: 'Wellness',
        is_default: true,
      },
      {
        name: 'Wake up Early',
        description: 'Rise before 7 AM',
        color: '#f59e0b',
        icon: '🌅',
        frequency: 'daily' as const,
        target_days: 7,
        category: 'Productivity',
        is_default: true,
      },
      {
        name: 'No Phone Before Bed',
        description: 'Digital detox before sleep',
        color: '#ec4899',
        icon: '📱',
        frequency: 'daily' as const,
        target_days: 7,
        category: 'Wellness',
        is_default: true,
      },
      {
        name: 'Write in Journal',
        description: 'Reflect on your day',
        color: '#14b8a6',
        icon: '✍️',
        frequency: 'daily' as const,
        target_days: 5,
        category: 'Personal',
        is_default: true,
      },
      {
        name: 'Healthy Breakfast',
        description: 'Start day with nutritious food',
        color: '#f97316',
        icon: '🥑',
        frequency: 'daily' as const,
        target_days: 6,
        category: 'Nutrition',
        is_default: true,
      }
    ];

    try {
      const { data, error } = await supabase
        .from('prebuilt_habits')
        .insert(defaultHabits.map(h => ({ ...h, user_id: user.id })))
        .select();

      if (error) throw error;

      console.log('Successfully seeded default prebuilt habits');
      setPrebuiltHabits(prev => [...(data || []), ...prev]);
    } catch (error) {
      console.error('Error seeding default prebuilt habits:', error);
      throw error;
    }
  }

  const value: HabitsContextType = {
    habits,
    prebuiltHabits,
    completions,
    history,
    loading,
    createHabit,
    updateHabit,
    deleteHabit,
    toggleCompletion,
    isCompleted,
    getStreak,
    snoozeHabit,
    unsnoozeHabit,
    isHabitSnoozed,
    refreshHabits: loadHabits,
    refreshCompletions: loadCompletions,
<<<<<<< HEAD
    fetchPrebuiltHabits,
    createPrebuiltHabit,
    updatePrebuiltHabit,
    deletePrebuiltHabit,
    seedDefaultPrebuiltHabits,
=======
    loadHistory,
>>>>>>> 433056c5
  };

  return (
    <HabitsContext.Provider value={value}>
      {children}
    </HabitsContext.Provider>
  );
}<|MERGE_RESOLUTION|>--- conflicted
+++ resolved
@@ -10,9 +10,8 @@
   description: string;
   color: string;
   icon: string;
-  frequency: 'daily' | 'custom'; // Updated
-  active_days: number[]; // Added
-  // target_days: number; // No longer used, but keep for now to avoid breaking DB type
+  frequency: 'daily' | 'custom';
+  active_days: number[];
   target_days: number;
   is_active: boolean;
   reminder_time: string | null;
@@ -65,7 +64,7 @@
   completions: HabitCompletion[];
   history: HabitHistory[];
   loading: boolean;
-  createHabit: (habit: Omit<Habit, 'id' | 'user_id' | 'created_at' | 'updated_at' | 'target_days'> & { target_days?: number }) => Promise<Habit>; // Make target_days optional
+  createHabit: (habit: Omit<Habit, 'id' | 'user_id' | 'created_at' | 'updated_at' | 'target_days'> & { target_days?: number }) => Promise<Habit>;
   updateHabit: (id: string, updates: Partial<Habit>) => Promise<void>;
   deleteHabit: (id: string) => Promise<void>;
   toggleCompletion: (habitId: string, date: string) => Promise<void>;
@@ -76,24 +75,19 @@
   isHabitSnoozed: (habitId: string) => boolean;
   refreshHabits: () => Promise<void>;
   refreshCompletions: () => Promise<void>;
-<<<<<<< HEAD
+  loadHistory: () => Promise<void>;
   fetchPrebuiltHabits: () => Promise<PrebuiltHabit[]>;
   createPrebuiltHabit: (habit: Omit<PrebuiltHabit, 'id' | 'user_id' | 'created_at' | 'updated_at'>) => Promise<PrebuiltHabit>;
   updatePrebuiltHabit: (id: string, updates: Partial<PrebuiltHabit>) => Promise<void>;
   deletePrebuiltHabit: (id: string) => Promise<void>;
   seedDefaultPrebuiltHabits: () => Promise<void>;
-=======
-  loadHistory: () => Promise<void>;
->>>>>>> 433056c5
 };
 
 const HabitsContext = createContext<HabitsContextType | undefined>(undefined);
 
 export function useHabits() {
   const context = useContext(HabitsContext);
-  if (context === undefined) {
-    throw new Error('useHabits must be used within a HabitsProvider');
-  }
+  if (!context) throw new Error('useHabits must be used within a HabitsProvider');
   return context;
 }
 
@@ -111,18 +105,12 @@
 
   const loadHabits = useCallback(async () => {
     try {
-      console.log('Loading habits for user:', user?.id);
       const { data, error } = await supabase
         .from('habits')
         .select('*')
         .eq('is_active', true)
         .order('created_at', { ascending: false });
-
-      if (error) {
-        console.error('Error loading habits:', error);
-        throw error;
-      }
-      console.log('Loaded habits:', data);
+      if (error) throw error;
       setHabits(data || []);
     } catch (error) {
       console.error('Error loading habits:', error);
@@ -135,16 +123,11 @@
     try {
       const thirtyDaysAgo = new Date();
       thirtyDaysAgo.setDate(thirtyDaysAgo.getDate() - 30);
-
       const { data, error } = await supabase
         .from('habit_completions')
         .select('*')
         .gte('completed_date', thirtyDaysAgo.toISOString().split('T')[0]);
-
-      if (error) {
-        console.error('Error loading completions:', error);
-        throw error;
-      }
+      if (error) throw error;
       setCompletions(data || []);
     } catch (error) {
       console.error('Error loading completions:', error);
@@ -153,17 +136,12 @@
 
   const loadHistory = useCallback(async () => {
     if (!user) return;
-    
     try {
       const { data, error } = await supabase
         .from('habit_history')
         .select('*')
         .order('created_at', { ascending: false });
-
-      if (error) {
-        console.error('Error loading history:', error);
-        throw error;
-      }
+      if (error) throw error;
       setHistory(data || []);
     } catch (error) {
       console.error('Error loading history:', error);
@@ -171,36 +149,18 @@
   }, [user]);
 
   const setupNotifications = useCallback(() => {
-    if (!notificationManager.isSupported()) {
-      console.warn('Notifications not supported in this browser');
-      return;
-    }
-
-    // Request permission if not already granted
+    if (!notificationManager.isSupported()) return;
     notificationManager.requestPermission().then(permission => {
       if (permission.granted) {
-        // Cancel all existing notifications first
         notificationManager.cancelAllScheduledNotifications();
-
-        // Schedule notifications and email reminders for habits with reminders enabled
         habits.forEach(habit => {
-          if (habit.reminders_enabled && habit.reminder_time) {
-            // Skip scheduling if habit is currently snoozed
-            if (isHabitSnoozed(habit.id)) {
-              return;
-            }
-
-            if (habit.browser_notifications) {
+          if (habit.reminders_enabled && habit.reminder_time && !isHabitSnoozed(habit.id)) {
+            if (habit.browser_notifications)
               scheduleHabitReminder(habit.id, habit.name, habit.reminder_time);
-            }
-            // Also schedule email reminders if user has email and email notifications are enabled
-            if (user?.email && habit.email_notifications) {
+            if (user?.email && habit.email_notifications)
               scheduleEmailReminder(habit.id, habit.name, user.email, habit.reminder_time);
-            }
           }
         });
-      } else {
-        console.warn('Notification permission not granted');
       }
     });
   }, [habits, user?.email]);
@@ -209,463 +169,177 @@
     if (user) {
       loadHabits();
       loadCompletions();
-<<<<<<< HEAD
-      // Also load prebuilt habits so they are visible where needed
+      loadHistory();
       fetchPrebuiltHabits();
     } else {
       setHabits([]);
       setCompletions([]);
+      setHistory([]);
       setPrebuiltHabits([]);
-=======
-      loadHistory();
-    } else {
-      setHabits([]);
-      setCompletions([]);
-      setHistory([]);
->>>>>>> 433056c5
       notificationManager.cancelAllScheduledNotifications();
       setLoading(false);
     }
   }, [user, loadHabits, loadCompletions, loadHistory]);
 
-  // Set up notifications when habits change
   useEffect(() => {
-    if (user && habits.length > 0) {
-      setupNotifications();
-    }
+    if (user && habits.length > 0) setupNotifications();
   }, [habits, user, setupNotifications]);
 
-
-
+  // ——— Habit CRUD Functions ——— //
   async function createHabit(habit: Omit<Habit, 'id' | 'user_id' | 'created_at' | 'updated_at' | 'target_days'> & { target_days?: number }) {
-    if (!user) {
-      console.error('No user found! Cannot create habit.');
-      throw new Error('You must be logged in to create a habit.');
-    }
-
-    // Check for duplicate habit name (case-insensitive)
+    if (!user) throw new Error('You must be logged in to create a habit.');
     const trimmedName = habit.name.trim().toLowerCase();
-    const duplicate = habits.find(
-      h => h.name.trim().toLowerCase() === trimmedName
-    );
-
-    if (duplicate) {
-      throw new Error('A habit with this name already exists. Please choose a different name.');
-    }
-
-    console.log('Creating habit with data:', habit);
-    console.log('User ID:', user.id);
-
-    try {
-      const { data, error } = await supabase
-        .from('habits')
-        .insert({ ...habit, user_id: user.id ,active_days: habit.frequency === 'daily' ? [0,1,2,3,4,5,6] : habit.active_days,
-          target_days: 7})
-        .select()
-        .single();
-
-      if (error) {
-        console.error('Supabase error creating habit:', error);
-        throw error;
-      }
-
-      console.log('Habit created successfully:', data);
-      setHabits([data, ...habits]);
-      return data;
-    } catch (error) {
-      console.error('Exception creating habit:', error);
-      throw error;
-    }
+    if (habits.find(h => h.name.trim().toLowerCase() === trimmedName))
+      throw new Error('A habit with this name already exists.');
+    const { data, error } = await supabase
+      .from('habits')
+      .insert({
+        ...habit,
+        user_id: user.id,
+        active_days: habit.frequency === 'daily' ? [0,1,2,3,4,5,6] : habit.active_days,
+        target_days: 7,
+      })
+      .select()
+      .single();
+    if (error) throw error;
+    setHabits([data, ...habits]);
+    return data;
   }
 
   async function updateHabit(id: string, updates: Partial<Habit>) {
-    // Check for duplicate name when updating (exclude current habit)
     if (updates.name) {
-      const trimmedName = updates.name.trim().toLowerCase();
-      const duplicate = habits.find(
-        h => h.id !== id && h.name.trim().toLowerCase() === trimmedName
-      );
-
-      if (duplicate) {
-        throw new Error('A habit with this name already exists. Please choose a different name.');
-      }
-    }
-    // Ensure 'daily' habits save with all days
-    if (updates.frequency === 'daily') {
-      updates.active_days = [0, 1, 2, 3, 4, 5, 6];
-    }
-
-    const { error } = await supabase
-      .from('habits')
-      .update(updates)
-      .eq('id', id);
-
+      const name = updates.name.trim().toLowerCase();
+      if (habits.find(h => h.id !== id && h.name.trim().toLowerCase() === name))
+        throw new Error('A habit with this name already exists.');
+    }
+    if (updates.frequency === 'daily') updates.active_days = [0,1,2,3,4,5,6];
+    const { error } = await supabase.from('habits').update(updates).eq('id', id);
     if (error) throw error;
     setHabits(habits.map(h => h.id === id ? { ...h, ...updates } : h));
   }
 
   async function deleteHabit(id: string) {
-    const { error } = await supabase
-      .from('habits')
-      .update({ is_active: false })
-      .eq('id', id);
-
+    const { error } = await supabase.from('habits').update({ is_active: false }).eq('id', id);
     if (error) throw error;
     setHabits(habits.filter(h => h.id !== id));
-
-    // Cancel any scheduled notifications for this habit
     cancelHabitReminder(id);
   }
 
   async function toggleCompletion(habitId: string, date: string) {
     if (!user) return;
-
-    const existing = completions.find(
-      c => c.habit_id === habitId && c.completed_date === date
-    );
-
+    const existing = completions.find(c => c.habit_id === habitId && c.completed_date === date);
     if (existing) {
-      const { error } = await supabase
-        .from('habit_completions')
-        .delete()
-        .eq('id', existing.id);
-
+      const { error } = await supabase.from('habit_completions').delete().eq('id', existing.id);
       if (error) throw error;
       setCompletions(completions.filter(c => c.id !== existing.id));
     } else {
       const { data, error } = await supabase
         .from('habit_completions')
-        .insert({
-          habit_id: habitId,
-          user_id: user.id,
-          completed_date: date,
-        })
+        .insert({ habit_id: habitId, user_id: user.id, completed_date: date })
         .select()
         .single();
-
       if (error) throw error;
       setCompletions([...completions, data]);
     }
   }
 
   function isCompleted(habitId: string, date: string): boolean {
-    return completions.some(
-      c => c.habit_id === habitId && c.completed_date === date
-    );
+    return completions.some(c => c.habit_id === habitId && c.completed_date === date);
   }
 
   function getStreak(habitId: string): number {
     const habit = habits.find(h => h.id === habitId);
     if (!habit) return 0;
-
-    // Use active_days, default to all days for 'daily'
-    const activeDays = habit.frequency === 'daily' 
-      ? [0, 1, 2, 3, 4, 5, 6] 
-      : (habit.active_days || []);
-    
-    if (activeDays.length === 0) return 0; // No active days, no streak
-
+    const activeDays = habit.frequency === 'daily' ? [0,1,2,3,4,5,6] : (habit.active_days || []);
     let streak = 0;
-    let currentDate = new Date();
-
-    // 1. Check if today is active and uncompleted. If so, streak is 0.
-    const todayDay = currentDate.getDay();
-    const todayStr = currentDate.toISOString().split('T')[0];
-    if (activeDays.includes(todayDay) && !isCompleted(habitId, todayStr)) {
-      return 0; // Today is an active day and it's not done, so streak is 0.
-    }
-    
-    // 2. Loop backwards from today.
-    for (let i = 0; i < 365; i++) { // Limit to 1 year
-      const dayOfWeek = currentDate.getDay();
-      
-      if (activeDays.includes(dayOfWeek)) {
-        // This is an active day
-        const dateStr = currentDate.toISOString().split('T')[0];
-        if (isCompleted(habitId, dateStr)) {
-          streak++;
-        } else {
-          // Found a past, active, uncompleted day. Streak ends.
-          break;
-        }
+    let current = new Date();
+    for (let i = 0; i < 365; i++) {
+      const dow = current.getDay();
+      if (activeDays.includes(dow)) {
+        const dateStr = current.toISOString().split('T')[0];
+        if (isCompleted(habitId, dateStr)) streak++;
+        else break;
       }
-      // If not an active day, just skip it and check the day before.
-      currentDate.setDate(currentDate.getDate() - 1);
-    }
-
+      current.setDate(current.getDate() - 1);
+    }
     return streak;
   }
 
   async function snoozeHabit(habitId: string, durationMinutes: number) {
-    const snoozedUntil = new Date();
-    snoozedUntil.setMinutes(snoozedUntil.getMinutes() + durationMinutes);
-
-    const { error } = await supabase
-      .from('habits')
-      .update({
-        snoozed_until: snoozedUntil.toISOString(),
-        snooze_duration: durationMinutes
-      })
-      .eq('id', habitId);
-
-    if (error) throw error;
-
-    setHabits(habits.map(h =>
-      h.id === habitId
-        ? { ...h, snoozed_until: snoozedUntil.toISOString(), snooze_duration: durationMinutes }
-        : h
-    ));
-
-    // Cancel current notification for this habit
+    const until = new Date();
+    until.setMinutes(until.getMinutes() + durationMinutes);
+    const { error } = await supabase.from('habits').update({ snoozed_until: until.toISOString(), snooze_duration: durationMinutes }).eq('id', habitId);
+    if (error) throw error;
+    setHabits(habits.map(h => h.id === habitId ? { ...h, snoozed_until: until.toISOString(), snooze_duration: durationMinutes } : h));
     cancelHabitReminder(habitId);
   }
 
   async function unsnoozeHabit(habitId: string) {
-    const { error } = await supabase
-      .from('habits')
-      .update({
-        snoozed_until: null,
-        snooze_duration: null
-      })
-      .eq('id', habitId);
-
-    if (error) throw error;
-
-    setHabits(habits.map(h =>
-      h.id === habitId
-        ? { ...h, snoozed_until: null, snooze_duration: null }
-        : h
-    ));
-
-    // Reschedule notification for this habit
+    const { error } = await supabase.from('habits').update({ snoozed_until: null, snooze_duration: null }).eq('id', habitId);
+    if (error) throw error;
+    setHabits(habits.map(h => h.id === habitId ? { ...h, snoozed_until: null, snooze_duration: null } : h));
     const habit = habits.find(h => h.id === habitId);
-    if (habit && habit.reminders_enabled && habit.reminder_time && habit.browser_notifications) {
+    if (habit && habit.reminders_enabled && habit.reminder_time && habit.browser_notifications)
       scheduleHabitReminder(habit.id, habit.name, habit.reminder_time);
-    }
-  }
-
-  function isHabitSnoozed(habitId: string): boolean {
+  }
+
+  function isHabitSnoozed(habitId: string) {
     const habit = habits.find(h => h.id === habitId);
     if (!habit || !habit.snoozed_until) return false;
-
-    const snoozedUntil = new Date(habit.snoozed_until);
-    return snoozedUntil > new Date();
-  }
-
-  // Prebuilt habits functions
-  async function fetchPrebuiltHabits(): Promise<PrebuiltHabit[]> {
+    return new Date(habit.snoozed_until) > new Date();
+  }
+
+  // ——— Prebuilt Habit Functions ——— //
+  async function fetchPrebuiltHabits() {
     if (!user) return [];
-
-    try {
-      const { data, error } = await supabase
-        .from('prebuilt_habits')
-        .select('*')
-        .eq('user_id', user.id)
-        .order('created_at', { ascending: false });
-
-      if (error) throw error;
-
-      const habits = data || [];
-      setPrebuiltHabits(habits);
-      return habits;
-    } catch (error) {
-      console.error('Error fetching prebuilt habits:', error);
-      return [];
-    }
-  }
-
-  async function createPrebuiltHabit(habit: Omit<PrebuiltHabit, 'id' | 'user_id' | 'created_at' | 'updated_at'>): Promise<PrebuiltHabit> {
+    const { data, error } = await supabase
+      .from('prebuilt_habits')
+      .select('*')
+      .eq('user_id', user.id)
+      .order('created_at', { ascending: false });
+    if (error) throw error;
+    setPrebuiltHabits(data || []);
+    return data || [];
+  }
+
+  async function createPrebuiltHabit(habit: Omit<PrebuiltHabit, 'id' | 'user_id' | 'created_at' | 'updated_at'>) {
     if (!user) throw new Error('You must be logged in to create a prebuilt habit.');
-
-    try {
-      const { data, error } = await supabase
-        .from('prebuilt_habits')
-        .insert({ ...habit, user_id: user.id })
-        .select()
-        .single();
-
-      if (error) throw error;
-
-      setPrebuiltHabits([data, ...prebuiltHabits]);
-      return data;
-    } catch (error) {
-      console.error('Error creating prebuilt habit:', error);
-      throw error;
-    }
-  }
-
-  async function updatePrebuiltHabit(id: string, updates: Partial<PrebuiltHabit>): Promise<void> {
-    const { error } = await supabase
+    const { data, error } = await supabase.from('prebuilt_habits').insert({ ...habit, user_id: user.id }).select().single();
+    if (error) throw error;
+    setPrebuiltHabits([data, ...prebuiltHabits]);
+    return data;
+  }
+
+  async function updatePrebuiltHabit(id: string, updates: Partial<PrebuiltHabit>) {
+    const { error } = await supabase.from('prebuilt_habits').update(updates).eq('id', id);
+    if (error) throw error;
+    setPrebuiltHabits(prebuiltHabits.map(h => h.id === id ? { ...h, ...updates } : h));
+  }
+
+  async function deletePrebuiltHabit(id: string) {
+    const { error } = await supabase.from('prebuilt_habits').delete().eq('id', id);
+    if (error) throw error;
+    setPrebuiltHabits(prebuiltHabits.filter(h => h.id !== id));
+  }
+
+  async function seedDefaultPrebuiltHabits() {
+    if (!user) return;
+    const { data: existing, error: checkError } = await supabase
       .from('prebuilt_habits')
-      .update(updates)
-      .eq('id', id);
-
-    if (error) throw error;
-
-    setPrebuiltHabits(prebuiltHabits.map(h => h.id === id ? { ...h, ...updates } : h));
-  }
-
-  async function deletePrebuiltHabit(id: string): Promise<void> {
-    const { error } = await supabase
-      .from('prebuilt_habits')
-      .delete()
-      .eq('id', id);
-
-    if (error) throw error;
-
-    setPrebuiltHabits(prebuiltHabits.filter(h => h.id !== id));
-  }
-
-  async function seedDefaultPrebuiltHabits(): Promise<void> {
-    if (!user) return;
-
-    // Ensure a profile exists for this user to satisfy the foreign key on prebuilt_habits.user_id -> profiles(id)
-    try {
-      const { data: existingProfile, error: profileSelectError } = await supabase
-        .from('profiles')
-        .select('id')
-        .eq('id', user.id)
-        .maybeSingle();
-
-      if (profileSelectError) {
-        console.warn('Could not verify profile existence before seeding defaults:', profileSelectError);
-      }
-
-      if (!existingProfile) {
-        const profileInsert = {
-          id: user.id,
-          // These fields may have defaults; include the safest minimums if present
-          // email is commonly present on profiles; ignore if schema differs
-          email: (user as any).email ?? undefined,
-        } as any;
-
-        const { error: profileUpsertError } = await supabase
-          .from('profiles')
-          .upsert(profileInsert, { onConflict: 'id', ignoreDuplicates: true });
-
-        if (profileUpsertError) {
-          console.warn('Failed to upsert profile before seeding defaults (may already exist or schema differs):', profileUpsertError);
-        }
-      }
-    } catch (e) {
-      console.warn('Non-fatal error ensuring profile exists before seeding defaults:', e);
-    }
-
-    // First check if default habits already exist for this user
-    const { data: existingDefaults, error: checkError } = await supabase
-      .from('prebuilt_habits')
-      .select('name')
+      .select('id')
       .eq('user_id', user.id)
       .eq('is_default', true);
-
-    if (checkError) {
-      console.error('Error checking existing defaults:', checkError);
-      return;
-    }
-
-    // If defaults already exist, don't seed again
-    if (existingDefaults && existingDefaults.length > 0) {
-      console.log('Default prebuilt habits already exist, skipping seeding');
-      return;
-    }
-
-    const defaultHabits = [
-      {
-        name: 'Drink Water',
-        description: 'Stay hydrated throughout the day',
-        color: '#3b82f6',
-        icon: '💧',
-        frequency: 'daily' as const,
-        target_days: 7,
-        category: 'Health',
-        is_default: true,
-      },
-      {
-        name: 'Exercise',
-        description: '30 minutes of physical activity',
-        color: '#ef4444',
-        icon: '💪',
-        frequency: 'daily' as const,
-        target_days: 5,
-        category: 'Fitness',
-        is_default: true,
-      },
-      {
-        name: 'Read for 10 mins',
-        description: 'Expand your knowledge daily',
-        color: '#10b981',
-        icon: '📚',
-        frequency: 'daily' as const,
-        target_days: 7,
-        category: 'Learning',
-        is_default: true,
-      },
-      {
-        name: 'Meditation',
-        description: '10 minutes of mindfulness',
-        color: '#8b5cf6',
-        icon: '🧘',
-        frequency: 'daily' as const,
-        target_days: 6,
-        category: 'Wellness',
-        is_default: true,
-      },
-      {
-        name: 'Wake up Early',
-        description: 'Rise before 7 AM',
-        color: '#f59e0b',
-        icon: '🌅',
-        frequency: 'daily' as const,
-        target_days: 7,
-        category: 'Productivity',
-        is_default: true,
-      },
-      {
-        name: 'No Phone Before Bed',
-        description: 'Digital detox before sleep',
-        color: '#ec4899',
-        icon: '📱',
-        frequency: 'daily' as const,
-        target_days: 7,
-        category: 'Wellness',
-        is_default: true,
-      },
-      {
-        name: 'Write in Journal',
-        description: 'Reflect on your day',
-        color: '#14b8a6',
-        icon: '✍️',
-        frequency: 'daily' as const,
-        target_days: 5,
-        category: 'Personal',
-        is_default: true,
-      },
-      {
-        name: 'Healthy Breakfast',
-        description: 'Start day with nutritious food',
-        color: '#f97316',
-        icon: '🥑',
-        frequency: 'daily' as const,
-        target_days: 6,
-        category: 'Nutrition',
-        is_default: true,
-      }
+    if (checkError) throw checkError;
+    if (existing && existing.length > 0) return;
+
+    const defaults = [
+      { name: 'Drink Water', description: 'Stay hydrated', color: '#3b82f6', icon: '💧', frequency: 'daily' as const, target_days: 7, category: 'Health', is_default: true },
+      { name: 'Exercise', description: '30 minutes of physical activity', color: '#ef4444', icon: '💪', frequency: 'daily' as const, target_days: 5, category: 'Fitness', is_default: true },
     ];
 
-    try {
-      const { data, error } = await supabase
-        .from('prebuilt_habits')
-        .insert(defaultHabits.map(h => ({ ...h, user_id: user.id })))
-        .select();
-
-      if (error) throw error;
-
-      console.log('Successfully seeded default prebuilt habits');
-      setPrebuiltHabits(prev => [...(data || []), ...prev]);
-    } catch (error) {
-      console.error('Error seeding default prebuilt habits:', error);
-      throw error;
-    }
+    const { data, error } = await supabase.from('prebuilt_habits').insert(defaults.map(h => ({ ...h, user_id: user.id }))).select();
+    if (error) throw error;
+    setPrebuiltHabits([...data, ...prebuiltHabits]);
   }
 
   const value: HabitsContextType = {
@@ -685,20 +359,13 @@
     isHabitSnoozed,
     refreshHabits: loadHabits,
     refreshCompletions: loadCompletions,
-<<<<<<< HEAD
+    loadHistory,
     fetchPrebuiltHabits,
     createPrebuiltHabit,
     updatePrebuiltHabit,
     deletePrebuiltHabit,
     seedDefaultPrebuiltHabits,
-=======
-    loadHistory,
->>>>>>> 433056c5
   };
 
-  return (
-    <HabitsContext.Provider value={value}>
-      {children}
-    </HabitsContext.Provider>
-  );
+  return <HabitsContext.Provider value={value}>{children}</HabitsContext.Provider>;
 }