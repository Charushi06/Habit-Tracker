import { useState, useEffect, useRef } from 'react';
import { X, Save } from 'lucide-react';
import { useHabits } from '../hooks/useHabits';

const COLORS = [
  '#3b82f6', '#ef4444', '#10b981', '#f59e0b', '#8b5cf6',
  '#ec4899', '#14b8a6', '#f97316', '#06b6d4', '#84cc16'
];

const ICONS = ['🎯', '📚', '💪', '🧘', '🏃', '💻', '🎨', '🎵', '✍️', '🌱'];

const CATEGORIES = [
  "General", "Health", "Fitness", "Learning", "Productivity",
  "Wellness", "Personal", "Nutrition", "Professional", "Creative"
];

// New constants for custom days
const WEEK_DAYS = ['S', 'M', 'T', 'W', 'T', 'F', 'S'];
const ALL_DAYS = [0, 1, 2, 3, 4, 5, 6];
const WEEKDAYS = [1, 2, 3, 4, 5]; // Default for custom

type Props = {
  habitId: string | null;
  onClose: () => void;
  initial?: Partial<{
    name: string;
    description: string;
    color: string;
    icon: string;
    frequency: 'daily' | 'weekly' | 'custom';
    target_days: number;
    reminders_enabled: boolean;
    reminder_time: string | null;
    browser_notifications: boolean;
    email_notifications: boolean;
  }>;
};

export function HabitForm({ habitId, onClose, initial }: Props) {
  const { habits, createHabit, updateHabit } = useHabits();
  const [name, setName] = useState('');
  const [description, setDescription] = useState('');
  const [color, setColor] = useState(COLORS[0]);
  const [icon, setIcon] = useState(ICONS[0]);

  // Updated state for frequency
  const [frequency, setFrequency] = useState<'daily' | 'custom'>('daily');
  const [activeDays, setActiveDays] = useState<number[]>(ALL_DAYS); // New state
<<<<<<< HEAD
=======

>>>>>>> d752185a

  const [category, setCategory] = useState<string[]>([CATEGORIES[0]]);
  const [targetDays, setTargetDays] = useState(7);
  const [remindersEnabled, setRemindersEnabled] = useState(false);
  const [reminderTime, setReminderTime] = useState('09:00');
  const [browserNotifications, setBrowserNotifications] = useState(true);
  const [emailNotifications, setEmailNotifications] = useState(false);
  const [saving, setSaving] = useState(false);
  const [error, setError] = useState('');
  const errorRef = useRef<HTMLDivElement>(null);

  useEffect(() => {
    if (habitId) {
      const habit = habits.find(h => h.id === habitId);
      if (habit) {
        setName(habit.name);
        setDescription(habit.description);
        setColor(habit.color);
        setIcon(habit.icon);
<<<<<<< HEAD
        setCategory(habit.category && habit.category.length > 0 ? habit.category : [CATEGORIES[0]]);
        
=======

>>>>>>> d752185a
        // Handle old 'weekly' frequency as 'custom'
        if ((habit.frequency as any) === 'weekly') {
          setFrequency('custom');
          setActiveDays(WEEKDAYS); // Default old 'weekly' habits to weekdays
        } else {
          setFrequency(habit.frequency as 'daily' | 'custom');
          setActiveDays(habit.active_days || ALL_DAYS);
        }
        setTargetDays(habit.target_days);
        setRemindersEnabled(habit.reminders_enabled);
        setReminderTime(habit.reminder_time || '09:00');
        setBrowserNotifications(habit.browser_notifications ?? true);
        setEmailNotifications(habit.email_notifications ?? false);
      }
    } else if (initial) {
      if (initial.name) setName(initial.name);
      if (initial.description !== undefined) setDescription(initial.description);
      if (initial.color) setColor(initial.color);
      if (initial.icon) setIcon(initial.icon);
      if (initial.frequency) setFrequency(initial.frequency === 'weekly' ? 'custom' : initial.frequency as 'daily' | 'custom');
      if (typeof initial.target_days === 'number') setTargetDays(initial.target_days);
      if (typeof initial.reminders_enabled === 'boolean') setRemindersEnabled(initial.reminders_enabled);
      if (typeof initial.browser_notifications === 'boolean') setBrowserNotifications(initial.browser_notifications);
      if (typeof initial.email_notifications === 'boolean') setEmailNotifications(initial.email_notifications);
      if (initial.reminder_time) setReminderTime(initial.reminder_time);
      setCategory([CATEGORIES[0]]);
    } else {
      // Set defaults for new habit
      setFrequency('daily');
      setActiveDays(ALL_DAYS);
      setCategory([CATEGORIES[0]]);
    }
    setError(''); // Clear any previous errors
  }, [habitId, habits, initial]);

  // New function to toggle weekdays
  function toggleDay(dayIndex: number) {
    if (frequency !== 'custom') return; // Should not be possible

    let newActiveDays;
    if (activeDays.includes(dayIndex)) {
      newActiveDays = activeDays.filter(d => d !== dayIndex);
    } else {
      newActiveDays = [...activeDays, dayIndex].sort();
    }

    // Don't allow unselecting all days
    if (newActiveDays.length > 0) {
      setActiveDays(newActiveDays);
    }
  }

  function toggleCategory(cat: string) {
    if (cat === 'General') {
      setCategory(['General']);
      return;
    }

    let newCategories = [...category];
    if (newCategories.includes(cat)) {
      // Remove it
      newCategories = newCategories.filter(c => c !== cat);
    } else {
      // Add it
      newCategories.push(cat);
      // And remove 'General'
      newCategories = newCategories.filter(c => c !== 'General');
    }

    if (newCategories.length === 0) {
      setCategory(['General']);
    } else {
      setCategory(newCategories);
    }
  }

  async function handleSubmit(e: React.FormEvent) {
  e.preventDefault();
  setSaving(true);
  setError('');

  const finalActiveDays = frequency === 'daily' ? ALL_DAYS : activeDays;
  const finalCategory = category.length > 0 ? category : [CATEGORIES[0]];

  try {
    if (habitId) {
<<<<<<< HEAD
      await updateHabit(habitId, {
        name,
        description,
        color,
        icon,
        frequency,
        active_days: finalActiveDays,
        category: finalCategory,
        target_days: targetDays,
        reminder_time: remindersEnabled ? reminderTime : null,
        reminders_enabled: remindersEnabled,
        browser_notifications: browserNotifications,
        email_notifications: emailNotifications,
      });
    } else {
      const payload: Parameters<typeof createHabit>[0] = {
        name,
        description,
        color,
        icon,
        frequency,
        target_days: targetDays,
        is_active: true,
        reminder_time: remindersEnabled ? reminderTime : null,
        reminders_enabled: remindersEnabled,
        browser_notifications: browserNotifications,
        email_notifications: emailNotifications,
        snoozed_until: null,
        snooze_duration: null,
      };
      await createHabit(payload);
      await createHabit({
  name,
  description,
  color,
  icon,
  frequency,
  active_days: finalActiveDays,
  category: finalCategory,
  is_active: true,
  target_days: 7,
  reminder_time: remindersEnabled ? reminderTime : null,
  reminders_enabled: remindersEnabled,
  browser_notifications: browserNotifications,
  email_notifications: emailNotifications,
  snoozed_until: null, // default
  snooze_duration: 0,  // default
});
=======
  await updateHabit(habitId, {
    name,
    description,
    color,
    icon,
    frequency,
    active_days: finalActiveDays,
    target_days: targetDays,
    reminder_time: remindersEnabled ? reminderTime : null,
    reminders_enabled: remindersEnabled,
    browser_notifications: browserNotifications,
    email_notifications: emailNotifications,
  });
} else {
  await createHabit({
    name,
    description,
    color,
    icon,
    frequency,
    active_days: finalActiveDays,
    target_days: targetDays,
    is_active: true,
    reminder_time: remindersEnabled ? reminderTime : null,
    reminders_enabled: remindersEnabled,
    browser_notifications: browserNotifications,
    email_notifications: emailNotifications,
    snoozed_until: null,
    snooze_duration: null,
  });
}
>>>>>>> d752185a

    onClose();
  } catch (error: unknown) {
    const errorMessage = error instanceof Error ? error.message : 'An error occurred while saving the habit.';
    setError(errorMessage);

    setTimeout(() => {
      errorRef.current?.scrollIntoView({
        behavior: 'smooth',
        block: 'center',
      });
    }, 100);
  } finally {
    setSaving(false);
  }
}


  return (
    <div className="fixed inset-0 bg-black bg-opacity-50 flex items-center justify-center p-4 z-50">
      <div className="bg-white dark:bg-gray-800 rounded-2xl max-w-md w-full p-6 max-h-[90vh] overflow-y-auto">
        <div className="flex justify-between items-center mb-6">
          <h2 className="text-2xl font-bold text-gray-900 dark:text-white">
            {habitId ? 'Edit Habit' : 'New Habit'}
          </h2>
          <button
            onClick={onClose}
            className="p-2 hover:bg-gray-100 dark:hover:bg-gray-700 rounded-lg transition-colors"
            aria-label="Close habit form"
          >
            <X className="w-5 h-5 text-gray-600 dark:text-gray-400" />
          </button>
        </div>

        <form onSubmit={handleSubmit} className="space-y-6">
          {error && (
            <div
              ref={errorRef}
              className="bg-red-50 dark:bg-red-900/30 border border-red-200 dark:border-red-800 text-red-700 dark:text-red-400 px-4 py-3 rounded-lg text-sm">
              {error}
            </div>
          )}
          <div>
            <label className="block text-sm font-medium text-gray-700 dark:text-gray-300 mb-2">
              Habit Name
            </label>
            <input
              type="text"
              value={name}
              onChange={(e) => setName(e.target.value)}
              required
              placeholder="e.g., Morning Exercise"
              className="w-full px-4 py-2 border border-gray-300 dark:border-gray-600 rounded-lg focus:ring-2 focus:ring-blue-500 focus:border-transparent bg-white dark:bg-gray-700 text-gray-900 dark:text-white"
            />
          </div>

          <div>
            <label className="block text-sm font-medium text-gray-700 dark:text-gray-300 mb-2">
              Description (Optional)
            </label>
            <textarea
              value={description}
              onChange={(e) => setDescription(e.target.value)}
              placeholder="Add details about your habit..."
              rows={3}
              className="w-full px-4 py-2 border border-gray-300 dark:border-gray-600 rounded-lg focus:ring-2 focus:ring-blue-500 focus:border-transparent bg-white dark:bg-gray-700 text-gray-900 dark:text-white"
            />
          </div>

          <div>
            <label className="block text-sm font-medium text-gray-700 dark:text-gray-300 mb-2">
              Choose Icon
            </label>
            <div className="grid grid-cols-5 gap-2">
              {ICONS.map(i => (
                <button
                  key={i}
                  type="button"
                  onClick={() => setIcon(i)}
                  className={`p-3 text-2xl rounded-lg border-2 transition-all ${icon === i
                    ? 'border-blue-500 bg-blue-50 dark:bg-blue-900/30'
                    : 'border-gray-200 dark:border-gray-600 hover:border-gray-300 dark:hover:border-gray-500'
                    }`}
                >
                  {i}
                </button>
              ))}
            </div>
          </div>

          <div>
            <label className="block text-sm font-medium text-gray-700 dark:text-gray-300 mb-2">
              Choose Color
            </label>
            <div className="grid grid-cols-5 gap-2">
              {COLORS.map(c => (
                <button
                  key={c}
                  type="button"
                  onClick={() => setColor(c)}
                  className={`w-full h-10 rounded-lg border-2 transition-all ${color === c
                    ? 'border-gray-900 dark:border-white scale-110'
                    : 'border-transparent hover:scale-105'
                    }`}
                  style={{ backgroundColor: c }}
                  aria-label={`Select color ${c}`}
                />
              ))}
            </div>
          </div>

          <div>
            <label className="block text-sm font-medium text-gray-700 dark:text-gray-300 mb-2">
              Category (Select one or more)
            </label>
            <div className="flex flex-wrap gap-2">
              {CATEGORIES.map((cat) => (
                <button
                  key={cat}
                  type="button"
                  onClick={() => toggleCategory(cat)}
                  className={`px-3 py-1 rounded-full text-sm font-medium transition-colors ${
                    category.includes(cat)
                      ? 'bg-blue-600 text-white'
                      : 'bg-gray-100 dark:bg-gray-700 text-gray-700 dark:text-gray-300 hover:bg-gray-200 dark:hover:bg-gray-600'
                  }`}
                >
                  {cat}
                </button>
              ))}
            </div>
          </div>

          {/* --- MODIFIED FREQUENCY SECTION --- */}
          <div>
            <label className="block text-sm font-medium text-gray-700 dark:text-gray-300 mb-2">
              Frequency
            </label>
            <div className="grid grid-cols-2 gap-2">
              <button
                type="button"
                onClick={() => {
                  setFrequency('daily');
                  setActiveDays(ALL_DAYS);
                }}
                className={`p-3 rounded-lg border-2 transition-all ${frequency === 'daily'
                  ? 'border-blue-500 bg-blue-50 dark:bg-blue-900/30 text-blue-700 dark:text-blue-300'
                  : 'border-gray-200 dark:border-gray-600 hover:border-gray-300 dark:hover:border-gray-500 text-gray-700 dark:text-gray-300'
                  }`}
              >
                Daily
              </button>
              <button
                type="button"
                onClick={() => {
                  setFrequency('custom');
                  // Default to weekdays if switching from daily
                  if (frequency === 'daily') {
                    setActiveDays(WEEKDAYS);
                  }
                }}
                className={`p-3 rounded-lg border-2 transition-all ${frequency === 'custom'
                  ? 'border-blue-500 bg-blue-50 dark:bg-blue-900/30 text-blue-700 dark:text-blue-300'
                  : 'border-gray-200 dark:border-gray-600 hover:border-gray-300 dark:hover:border-gray-500 text-gray-700 dark:text-gray-300'
                  }`}
              >
                Custom
              </button>
            </div>
          </div>

          {/* --- NEW WEEKDAY PICKER --- */}
          {frequency === 'custom' && (
            <div>
              <label className="block text-sm font-medium text-gray-700 dark:text-gray-300 mb-2">
                Active Days
              </label>
              <div className="grid grid-cols-7 gap-2">
                {WEEK_DAYS.map((day, index) => (
                  <button
                    key={index}
                    type="button"
                    onClick={() => toggleDay(index)}
                    className={`p-3 font-medium rounded-lg border-2 transition-all text-center ${
                      activeDays.includes(index)
                        ? 'border-blue-500 bg-blue-50 dark:bg-blue-900/30 text-blue-700 dark:text-blue-300'
                        : 'border-gray-200 dark:border-gray-600 hover:border-gray-300 dark:hover:border-gray-500 text-gray-700 dark:text-gray-300'
                    }`}
                  >
                    {day}
                  </button>
                ))}
              </div>
            </div>
          )}

          {/* --- REMOVED 'weekly' range slider --- */}
          <div>
            <label className="flex items-center space-x-2">
              <input
                type="checkbox"
                checked={remindersEnabled}
                onChange={(e) => setRemindersEnabled(e.target.checked)}
                className="rounded border-gray-300 dark:border-gray-600 text-blue-600 focus:ring-blue-500"
              />
              <span className="text-sm font-medium text-gray-700 dark:text-gray-300">
                Enable Reminders
              </span>
            </label>
          </div>

          {remindersEnabled && (
            <div className="bg-blue-50 dark:bg-blue-900/20 border border-blue-200 dark:border-blue-800 rounded-lg p-4">
              <div className="flex items-center gap-2 mb-3">
                <div className="w-2 h-2 bg-blue-500 rounded-full animate-pulse"></div>
                <span className="text-sm font-medium text-blue-700 dark:text-blue-300">
                  Reminder Settings
                </span>
              </div>

              <div className="space-y-4">
                <div>
                  <label htmlFor="reminder-time" className="block text-sm font-medium text-gray-700 dark:text-gray-300 mb-2">
                    When should we remind you?
                  </label>
                  <input
                    id="reminder-time"
                    type="time"
                    value={reminderTime}
                    onChange={(e) => setReminderTime(e.target.value)}
                    className="w-full px-4 py-3 border border-gray-300 dark:border-gray-600 rounded-lg focus:ring-2 focus:ring-blue-500 focus:border-transparent bg-white dark:bg-gray-700 text-gray-900 dark:text-white text-lg font-mono"
                  />
                  <p className="text-xs text-gray-500 dark:text-gray-400 mt-1">
                    Choose your preferred reminder time. We'll send both browser notifications and email reminders.
                  </p>
                </div>

                <div className="flex items-center gap-3 p-3 bg-white dark:bg-gray-800 rounded-lg border border-gray-200 dark:border-gray-700">
                  <div className="flex-shrink-0">
                    <div className="w-8 h-8 bg-blue-100 dark:bg-blue-900/50 rounded-full flex items-center justify-center">
                      <span className="text-blue-600 dark:text-blue-400 text-sm">🔔</span>
                    </div>
                  </div>
                  <div className="flex-1">
                    <p className="text-sm font-medium text-gray-900 dark:text-white">
                      Browser Notifications
                    </p>
                    <p className="text-xs text-gray-500 dark:text-gray-400">
                      Get instant reminders in your browser
                    </p>
                  </div>
                  <div className="flex-shrink-0">
                    <label className="flex items-center">
                      <input
                        type="checkbox"
                        checked={browserNotifications}
                        onChange={(e) => setBrowserNotifications(e.target.checked)}
                        className="rounded border-gray-300 dark:border-gray-600 text-blue-600 focus:ring-blue-500"
                        aria-label="Enable browser notifications"
                      />
                    </label>
                  </div>
                </div>

                <div className="flex items-center gap-3 p-3 bg-white dark:bg-gray-800 rounded-lg border border-gray-200 dark:border-gray-700">
                  <div className="flex-shrink-0">
                    <div className="w-8 h-8 bg-purple-100 dark:bg-purple-900/50 rounded-full flex items-center justify-center">
                      <span className="text-purple-600 dark:text-purple-400 text-sm">📧</span>
                    </div>
                  </div>
                  <div className="flex-1">
                    <p className="text-sm font-medium text-gray-900 dark:text-white">
                      Email Reminders
                    </p>
                    <p className="text-xs text-gray-500 dark:text-gray-400">
                      Receive email notifications as backup
                    </p>
                  </div>
                  <div className="flex-shrink-0">
                    <label className="flex items-center">
                      <input
                        type="checkbox"
                        checked={emailNotifications}
                        onChange={(e) => setEmailNotifications(e.target.checked)}
                        className="rounded border-gray-300 dark:border-gray-600 text-blue-600 focus:ring-blue-500"
                        aria-label="Enable email notifications"
                      />
                    </label>
                  </div>
                </div>
              </div>
            </div>
          )}

          <div className="flex gap-3 pt-4">
            <button
              type="button"
              onClick={onClose}
              className="flex-1 px-4 py-2 border border-gray-300 dark:border-gray-600 text-gray-700 dark:text-gray-300 rounded-lg hover:bg-gray-50 dark:hover:bg-gray-700 transition-colors"
            >
              Cancel
            </button>
            <button
              type="submit"
              disabled={saving}
              className="flex-1 bg-blue-600 text-white px-4 py-2 rounded-lg hover:bg-blue-700 transition-colors disabled:opacity-50 disabled:cursor-not-allowed flex items-center justify-center gap-2"
            >
              <Save className="w-5 h-5" />
              <span>{saving ? 'Saving...' : 'Save Habit'}</span>
            </button>
          </div>
        </form>
      </div>
    </div>
  );
}<|MERGE_RESOLUTION|>--- conflicted
+++ resolved
@@ -46,10 +46,7 @@
   // Updated state for frequency
   const [frequency, setFrequency] = useState<'daily' | 'custom'>('daily');
   const [activeDays, setActiveDays] = useState<number[]>(ALL_DAYS); // New state
-<<<<<<< HEAD
-=======
-
->>>>>>> d752185a
+
 
   const [category, setCategory] = useState<string[]>([CATEGORIES[0]]);
   const [targetDays, setTargetDays] = useState(7);
@@ -69,12 +66,9 @@
         setDescription(habit.description);
         setColor(habit.color);
         setIcon(habit.icon);
-<<<<<<< HEAD
         setCategory(habit.category && habit.category.length > 0 ? habit.category : [CATEGORIES[0]]);
         
-=======
-
->>>>>>> d752185a
+
         // Handle old 'weekly' frequency as 'custom'
         if ((habit.frequency as any) === 'weekly') {
           setFrequency('custom');
@@ -159,105 +153,59 @@
   const finalActiveDays = frequency === 'daily' ? ALL_DAYS : activeDays;
   const finalCategory = category.length > 0 ? category : [CATEGORIES[0]];
 
-  try {
-    if (habitId) {
-<<<<<<< HEAD
-      await updateHabit(habitId, {
-        name,
-        description,
-        color,
-        icon,
-        frequency,
-        active_days: finalActiveDays,
-        category: finalCategory,
-        target_days: targetDays,
-        reminder_time: remindersEnabled ? reminderTime : null,
-        reminders_enabled: remindersEnabled,
-        browser_notifications: browserNotifications,
-        email_notifications: emailNotifications,
-      });
-    } else {
-      const payload: Parameters<typeof createHabit>[0] = {
-        name,
-        description,
-        color,
-        icon,
-        frequency,
-        target_days: targetDays,
-        is_active: true,
-        reminder_time: remindersEnabled ? reminderTime : null,
-        reminders_enabled: remindersEnabled,
-        browser_notifications: browserNotifications,
-        email_notifications: emailNotifications,
-        snoozed_until: null,
-        snooze_duration: null,
-      };
-      await createHabit(payload);
-      await createHabit({
-  name,
-  description,
-  color,
-  icon,
-  frequency,
-  active_days: finalActiveDays,
-  category: finalCategory,
-  is_active: true,
-  target_days: 7,
-  reminder_time: remindersEnabled ? reminderTime : null,
-  reminders_enabled: remindersEnabled,
-  browser_notifications: browserNotifications,
-  email_notifications: emailNotifications,
-  snoozed_until: null, // default
-  snooze_duration: 0,  // default
-});
-=======
-  await updateHabit(habitId, {
-    name,
-    description,
-    color,
-    icon,
-    frequency,
-    active_days: finalActiveDays,
-    target_days: targetDays,
-    reminder_time: remindersEnabled ? reminderTime : null,
-    reminders_enabled: remindersEnabled,
-    browser_notifications: browserNotifications,
-    email_notifications: emailNotifications,
-  });
-} else {
-  await createHabit({
-    name,
-    description,
-    color,
-    icon,
-    frequency,
-    active_days: finalActiveDays,
-    target_days: targetDays,
-    is_active: true,
-    reminder_time: remindersEnabled ? reminderTime : null,
-    reminders_enabled: remindersEnabled,
-    browser_notifications: browserNotifications,
-    email_notifications: emailNotifications,
-    snoozed_until: null,
-    snooze_duration: null,
-  });
+ try {
+  if (habitId) {
+    await updateHabit(habitId, {
+      name,
+      description,
+      color,
+      icon,
+      frequency,
+      active_days: finalActiveDays,
+      category: finalCategory,
+      target_days: targetDays,
+      reminder_time: remindersEnabled ? reminderTime : null,
+      reminders_enabled: remindersEnabled,
+      browser_notifications: browserNotifications,
+      email_notifications: emailNotifications,
+    });
+  } else {
+    await createHabit({
+      name,
+      description,
+      color,
+      icon,
+      frequency,
+      active_days: finalActiveDays,
+      category: finalCategory,
+      target_days: targetDays,
+      is_active: true,
+      reminder_time: remindersEnabled ? reminderTime : null,
+      reminders_enabled: remindersEnabled,
+      browser_notifications: browserNotifications,
+      email_notifications: emailNotifications,
+      snoozed_until: null,
+      snooze_duration: null,
+    });
+  }
+
+  onClose();
+} catch (error: unknown) {
+  const errorMessage = error instanceof Error
+    ? error.message
+    : 'An error occurred while saving the habit.';
+  setError(errorMessage);
+
+  setTimeout(() => {
+    errorRef.current?.scrollIntoView({
+      behavior: 'smooth',
+      block: 'center',
+    });
+  }, 100);
+} finally {
+  setSaving(false);
 }
->>>>>>> d752185a
-
-    onClose();
-  } catch (error: unknown) {
-    const errorMessage = error instanceof Error ? error.message : 'An error occurred while saving the habit.';
-    setError(errorMessage);
-
-    setTimeout(() => {
-      errorRef.current?.scrollIntoView({
-        behavior: 'smooth',
-        block: 'center',
-      });
-    }, 100);
-  } finally {
-    setSaving(false);
-  }
+
 }
 
 
