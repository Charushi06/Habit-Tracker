import { useState, useEffect } from 'react';
import { useHabits } from '../hooks/useHabits';
<<<<<<< HEAD
import { Plus, CheckCircle2, Circle, Flame, Calendar, TrendingUp, Menu, Moon, Sun, LogOut, Bell, Edit, Trash2, BookOpen, Globe2 } from 'lucide-react';
=======
import {
  Plus,
  CheckCircle2,
  Circle,
  Flame,
  Calendar,
  TrendingUp,
  Menu,
  Moon,
  Sun,
  LogOut,
  Bell,
  Edit,
  Trash2,
  BookOpen,
} from 'lucide-react';
>>>>>>> 1d49a6dd
import { HabitForm } from './HabitForm';
import { CalendarView } from './CalendarView';
import { ProgressView } from './ProgressView';
import { NotificationsPanel } from './NotificationsPanel';
import { HistoryView } from './HistoryView';
import { SuggestedHabits, Onboarding } from './Onboarding';
import { useAuth } from '../contexts/AuthContext';
import { useTheme } from '../contexts/ThemeContext';
import { PrebuiltHabitsManager } from './PrebuiltHabitsManager';
import { Footer } from './Footer';
import { TimezoneSettings } from './TimezoneSettings';

type View = 'dashboard' | 'calendar' | 'progress' | 'history';

export function Dashboard() {
  const { habits, loading, toggleCompletion, isCompleted, getStreak, deleteHabit } = useHabits();
  const { signOut } = useAuth();
  const { theme, toggleTheme } = useTheme();

  const [currentView, setCurrentView] = useState<View>('dashboard');
  const [showHabitForm, setShowHabitForm] = useState(false);
  const [editingHabit, setEditingHabit] = useState<string | null>(null);
<<<<<<< HEAD
  const [showNotifications, setShowNotifications] = useState(false);
  const [showTzSettings, setShowTzSettings] = useState(false);
=======
>>>>>>> 1d49a6dd
  const [deletingHabit, setDeletingHabit] = useState<string | null>(null);
  const [showNotifications, setShowNotifications] = useState(false);
  const [showPrebuiltManager, setShowPrebuiltManager] = useState(false);

  const today = new Date().toISOString().split('T')[0];
  const todayDay = new Date().getDay();
  const isDarkMode = theme === 'dark';

  useEffect(() => {
    document.documentElement.classList.toggle('dark', isDarkMode);
  }, [isDarkMode]);

  const handleEditHabit = (habitId: string) => {
    setEditingHabit(habitId);
    setShowHabitForm(true);
  };

  const handleDeleteHabit = async (habitId: string) => {
    try {
      await deleteHabit(habitId);
      setDeletingHabit(null);
    } catch (error) {
      console.error('Error deleting habit:', error);
      alert('Failed to delete habit. Please try again.');
    }
  };

  if (loading) {
    return (
      <div className="min-h-screen flex items-center justify-center">
        <div className="animate-spin rounded-full h-12 w-12 border-b-2 border-blue-600"></div>
      </div>
    );
  }

  // Filter habits to only those active today
  const activeHabitsToday = habits.filter((habit) => {
    const frequency = (habit.frequency as any) === 'weekly' ? 'custom' : habit.frequency;
    const activeDays =
      frequency === 'daily' ? [0, 1, 2, 3, 4, 5, 6] : habit.active_days || [];
    return activeDays.includes(todayDay);
  });

  const completedToday = activeHabitsToday.filter((h) => isCompleted(h.id, today)).length;
  const totalActive = activeHabitsToday.length;
  const reminderCount = habits.filter((h) => h.reminders_enabled && h.reminder_time).length;

  return (
    <div className={isDarkMode ? 'dark' : ''}>
      <div className="min-h-screen bg-gray-50 dark:bg-gray-900 transition-colors flex flex-col">
        {/* Navbar */}
        <nav className="bg-white dark:bg-gray-800 shadow-sm border-b border-gray-200 dark:border-gray-700">
          <div className="max-w-7xl mx-auto px-4 sm:px-6 lg:px-8">
            <div className="flex justify-between items-center h-16">
              <div className="flex items-center gap-3">
                <div className="w-10 h-10 bg-blue-600 rounded-lg flex items-center justify-center">
                  <span className="text-white font-bold">HT</span>
                </div>
                <h1 className="text-xl font-bold text-gray-900 dark:text-white">
                  Habit Tracker
                </h1>
              </div>

              <div className="flex items-center gap-2">
                {/* Notifications */}
                <div className="relative">
                  <button
                    onClick={() => setShowNotifications(!showNotifications)}
                    className="p-2 text-gray-600 dark:text-gray-300 hover:bg-gray-100 dark:hover:bg-gray-700 rounded-lg transition-colors relative"
                  >
                    <Bell className="w-5 h-5" />
                    {reminderCount > 0 && (
                      <span className="absolute -top-1 -right-1 bg-red-500 text-white text-xs rounded-full h-5 w-5 flex items-center justify-center">
                        {reminderCount}
                      </span>
                    )}
                  </button>
                  <NotificationsPanel
                    isOpen={showNotifications}
                    onClose={() => setShowNotifications(false)}
                  />
                </div>

                {/* Theme Toggle */}
                <button
                  onClick={() => setShowTzSettings(true)}
                  className="p-2 text-gray-600 dark:text-gray-300 hover:bg-gray-100 dark:hover:bg-gray-700 rounded-lg transition-colors"
                  title="Timezone settings"
                >
                  <Globe2 className="w-5 h-5" />
                </button>
                <button
                  onClick={toggleTheme}
                  className="p-2 text-gray-600 dark:text-gray-300 hover:bg-gray-100 dark:hover:bg-gray-700 rounded-lg transition-colors"
                >
                  {isDarkMode ? <Sun className="w-5 h-5" /> : <Moon className="w-5 h-5" />}
                </button>

                {/* Logout */}
                <button
                  onClick={() => signOut()}
                  className="p-2 text-gray-600 dark:text-gray-300 hover:bg-gray-100 dark:hover:bg-gray-700 rounded-lg transition-colors"
                  aria-label="Sign out"
                >
                  <LogOut className="w-5 h-5" />
                </button>
              </div>
            </div>
          </div>
        </nav>

        {/* Tabs Navigation */}
        <main className="flex-grow max-w-7xl mx-auto px-4 sm:px-6 lg:px-8 py-8 w-full mb-24">
          <div className="flex gap-2 mb-8 border-b border-gray-200 dark:border-gray-700">
            {[
              { id: 'dashboard', icon: Menu, label: 'Dashboard' },
              { id: 'calendar', icon: Calendar, label: 'Calendar' },
              { id: 'progress', icon: TrendingUp, label: 'Progress' },
              { id: 'history', icon: BookOpen, label: 'History' },
            ].map((tab) => (
              <button
                key={tab.id}
                onClick={() => setCurrentView(tab.id as View)}
                className={`px-4 py-2 font-medium transition-colors ${
                  currentView === tab.id
                    ? 'text-blue-600 dark:text-blue-400 border-b-2 border-blue-600 dark:border-blue-400'
                    : 'text-gray-600 dark:text-gray-400 hover:text-gray-900 dark:hover:text-gray-200'
                }`}
              >
                <div className="flex items-center gap-2">
                  <tab.icon className="w-4 h-4" />
                  <span>{tab.label}</span>
                </div>
              </button>
            ))}
          </div>

          {/* Dashboard View */}
          {currentView === 'dashboard' && (
            <>
              {/* Stats Section */}
              <div className="grid grid-cols-1 md:grid-cols-3 gap-6 mb-8">
                {[
                  {
                    icon: CheckCircle2,
                    color: 'green',
                    title: "Today's Progress",
                    value: `${completedToday}/${totalActive}`,
                  },
                  {
                    icon: Flame,
                    color: 'orange',
                    title: 'Active Habits',
                    value: totalActive,
                  },
                  {
                    icon: Calendar,
                    color: 'blue',
                    title: 'Completion Rate',
                    value: `${totalActive > 0 ? Math.round((completedToday / totalActive) * 100) : 0}%`,
                  },
                ].map(({ icon: Icon, color, title, value }) => (
                  <div
                    key={title}
                    className="bg-white dark:bg-gray-800 rounded-xl p-6 shadow-sm border border-gray-200 dark:border-gray-700"
                  >
                    <div className="flex items-center gap-3">
                      <div
                        className={`w-12 h-12 bg-${color}-100 dark:bg-${color}-900/30 rounded-lg flex items-center justify-center`}
                      >
                        <Icon className={`w-6 h-6 text-${color}-600 dark:text-${color}-400`} />
                      </div>
                      <div>
                        <p className="text-sm text-gray-600 dark:text-gray-400">{title}</p>
                        <p className="text-2xl font-bold text-gray-900 dark:text-white">{value}</p>
                      </div>
                    </div>
                  </div>
                ))}
              </div>

              {/* Habits Section */}
              <div className="flex justify-between items-center mb-6">
                <h2 className="text-2xl font-bold text-gray-900 dark:text-white">
                  Today's Habits
                </h2>
                <button
                  onClick={() => setShowHabitForm(true)}
                  className="flex items-center gap-2 bg-blue-600 text-white px-4 py-2 rounded-lg hover:bg-blue-700 transition-colors"
                >
                  <Plus className="w-5 h-5" />
                  <span>Add Habit</span>
                </button>
              </div>

              {/* Habit Cards */}
              {activeHabitsToday.length === 0 ? (
                <div className="bg-white dark:bg-gray-800 rounded-xl p-12 text-center border border-gray-200 dark:border-gray-700">
                  <Circle className="w-16 h-16 text-gray-400 dark:text-gray-600 mx-auto mb-4" />
                  <h3 className="text-xl font-semibold text-gray-900 dark:text-white mb-2">
                    {habits.length === 0 ? 'No habits yet' : 'No habits for today'}
                  </h3>
                  <p className="text-gray-600 dark:text-gray-400 mb-6">
                    {habits.length === 0
                      ? 'Start building better habits by creating your first one'
                      : 'Enjoy your day off, or create a new habit!'}
                  </p>
                  <button
                    onClick={() => setShowHabitForm(true)}
                    className="inline-flex items-center gap-2 bg-blue-600 text-white px-6 py-3 rounded-lg hover:bg-blue-700 transition-colors"
                  >
                    <Plus className="w-5 h-5" />
                    <span>Create Your First Habit</span>
                  </button>
                </div>
              ) : (
                <div className="grid grid-cols-1 md:grid-cols-2 lg:grid-cols-3 gap-4">
                  {activeHabitsToday.map((habit) => {
                    const completed = isCompleted(habit.id, today);
                    const streak = getStreak(habit.id);
                    return (
                      <div
                        key={habit.id}
                        className="bg-white dark:bg-gray-800 rounded-xl p-6 shadow-sm border border-gray-200 dark:border-gray-700 hover:shadow-md transition-shadow"
                      >
                        <div className="flex items-start justify-between mb-4">
                          <div className="flex items-center gap-3 flex-1">
                            <div
                              className="w-10 h-10 rounded-lg flex items-center justify-center"
                              style={{ backgroundColor: habit.color + '20' }}
                            >
                              <span className="text-2xl">{habit.icon}</span>
                            </div>
                            <div className="flex-1 min-w-0">
                              <h3 className="font-semibold text-gray-900 dark:text-white">
                                {habit.name}
                              </h3>
                              {habit.description && (
                                <p className="text-sm text-gray-600 dark:text-gray-400 truncate">
                                  {habit.description}
                                </p>
                              )}
                            </div>
                          </div>
                          <div className="flex items-center gap-1 ml-2">
                            <button
                              onClick={() => handleEditHabit(habit.id)}
                              className="p-2 text-gray-600 dark:text-gray-400 hover:bg-gray-100 dark:hover:bg-gray-700 rounded-lg transition-colors"
                              title="Edit habit"
                            >
                              <Edit className="w-4 h-4" />
                            </button>
                            <button
                              onClick={() => setDeletingHabit(habit.id)}
                              className="p-2 text-gray-600 dark:text-gray-400 hover:bg-red-100 dark:hover:bg-red-900/30 hover:text-red-600 dark:hover:text-red-400 rounded-lg transition-colors"
                              title="Delete habit"
                            >
                              <Trash2 className="w-4 h-4" />
                            </button>
                          </div>
                        </div>

                        <div className="flex items-center justify-between">
                          <div className="flex items-center gap-2 text-sm text-gray-600 dark:text-gray-400">
                            <Flame className="w-4 h-4" />
                            <span>{streak} day streak</span>
                          </div>
                          <button
                            onClick={() => toggleCompletion(habit.id, today)}
                            className={`p-2 rounded-lg transition-all ${
                              completed
                                ? 'bg-green-100 dark:bg-green-900/30 text-green-600 dark:text-green-400'
                                : 'bg-gray-100 dark:bg-gray-700 text-gray-400 dark:text-gray-500 hover:bg-gray-200 dark:hover:bg-gray-600'
                            }`}
                          >
                            {completed ? (
                              <CheckCircle2 className="w-6 h-6" />
                            ) : (
                              <Circle className="w-6 h-6" />
                            )}
                          </button>
                        </div>
                      </div>
                    );
                  })}
                </div>
              )}

              {habits.length > 0 && <SuggestedHabits />}
            </>
          )}

          {currentView === 'calendar' && <CalendarView />}
          {currentView === 'progress' && <ProgressView />}
          {currentView === 'history' && <HistoryView />}
        </main>

<<<<<<< HEAD
        <Footer />  
  <TimezoneSettings isOpen={showTzSettings} onClose={() => setShowTzSettings(false)} />
=======
        <Footer />
>>>>>>> 1d49a6dd

        {/* Habit Form */}
        {showHabitForm && (
          <HabitForm
            habitId={editingHabit}
            onClose={() => {
              setShowHabitForm(false);
              setEditingHabit(null);
            }}
          />
        )}

        {/* Prebuilt Habits Manager */}
        <PrebuiltHabitsManager
          isOpen={showPrebuiltManager}
          onClose={() => setShowPrebuiltManager(false)}
        />

        {/* Onboarding Modal */}
        <Onboarding />

        {/* Delete Confirmation */}
        {deletingHabit && (
          <div className="fixed inset-0 bg-black/50 flex items-center justify-center z-50 p-4">
            <div className="bg-white dark:bg-gray-800 rounded-xl p-6 max-w-md w-full shadow-2xl">
              <h3 className="text-xl font-bold text-gray-900 dark:text-white mb-4">
                Delete Habit?
              </h3>
              <p className="text-gray-600 dark:text-gray-400 mb-6">
                Are you sure you want to delete this habit? This action cannot be undone, but
                your history will be preserved.
              </p>
              <div className="flex gap-3 justify-end">
                <button
                  onClick={() => setDeletingHabit(null)}
                  className="px-4 py-2 bg-gray-200 dark:bg-gray-700 text-gray-900 dark:text-white rounded-lg hover:bg-gray-300 dark:hover:bg-gray-600 transition-colors"
                >
                  Cancel
                </button>
                <button
                  onClick={() => handleDeleteHabit(deletingHabit)}
                  className="px-4 py-2 bg-red-600 text-white rounded-lg hover:bg-red-700 transition-colors flex items-center gap-2"
                >
                  <Trash2 className="w-4 h-4" />
                  Delete
                </button>
              </div>
            </div>
          </div>
        )}
      </div>
    </div>
  );
}<|MERGE_RESOLUTION|>--- conflicted
+++ resolved
@@ -1,8 +1,4 @@
 import { useState, useEffect } from 'react';
-import { useHabits } from '../hooks/useHabits';
-<<<<<<< HEAD
-import { Plus, CheckCircle2, Circle, Flame, Calendar, TrendingUp, Menu, Moon, Sun, LogOut, Bell, Edit, Trash2, BookOpen, Globe2 } from 'lucide-react';
-=======
 import {
   Plus,
   CheckCircle2,
@@ -18,8 +14,8 @@
   Edit,
   Trash2,
   BookOpen,
+  Globe2,
 } from 'lucide-react';
->>>>>>> 1d49a6dd
 import { HabitForm } from './HabitForm';
 import { CalendarView } from './CalendarView';
 import { ProgressView } from './ProgressView';
@@ -42,13 +38,9 @@
   const [currentView, setCurrentView] = useState<View>('dashboard');
   const [showHabitForm, setShowHabitForm] = useState(false);
   const [editingHabit, setEditingHabit] = useState<string | null>(null);
-<<<<<<< HEAD
+  const [deletingHabit, setDeletingHabit] = useState<string | null>(null);
   const [showNotifications, setShowNotifications] = useState(false);
   const [showTzSettings, setShowTzSettings] = useState(false);
-=======
->>>>>>> 1d49a6dd
-  const [deletingHabit, setDeletingHabit] = useState<string | null>(null);
-  const [showNotifications, setShowNotifications] = useState(false);
   const [showPrebuiltManager, setShowPrebuiltManager] = useState(false);
 
   const today = new Date().toISOString().split('T')[0];
@@ -344,13 +336,8 @@
           {currentView === 'history' && <HistoryView />}
         </main>
 
-<<<<<<< HEAD
-        <Footer />  
-  <TimezoneSettings isOpen={showTzSettings} onClose={() => setShowTzSettings(false)} />
-=======
         <Footer />
->>>>>>> 1d49a6dd
-
+        <TimezoneSettings isOpen={showTzSettings} onClose={() => setShowTzSettings(false)} />
         {/* Habit Form */}
         {showHabitForm && (
           <HabitForm
