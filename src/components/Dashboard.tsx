import { useState, useEffect } from 'react';
import {
  Plus,
  CheckCircle2,
  Circle,
  Flame,
  Calendar,
  TrendingUp,
  Menu,
  Moon,
  Sun,
  LogOut,
  Bell,
  Edit,
  Trash2,
  BookOpen,
<<<<<<< HEAD
  Download,
=======
  Globe2,
>>>>>>> 5ee1a251
} from 'lucide-react';
import { HabitForm } from './HabitForm';
import { CalendarView } from './CalendarView';
import { ProgressView } from './ProgressView';
import { NotificationsPanel } from './NotificationsPanel';
import { HistoryView } from './HistoryView';
import { SuggestedHabits, Onboarding } from './Onboarding';

import { useAuth } from '../contexts/AuthContext';
import { useTheme } from '../contexts/ThemeContext';
<<<<<<< HEAD

import { Footer } from './Footer';
import { ExportModal } from './ExportModal';
=======
import { useHabits } from '../hooks/useHabits';
import { PrebuiltHabitsManager } from './PrebuiltHabitsManager';
import { Footer } from './Footer';
import { TimezoneSettings } from './TimezoneSettings';
>>>>>>> 5ee1a251

type View = 'dashboard' | 'calendar' | 'progress' | 'history';

export function Dashboard() {
  const { habits, completions, loading, toggleCompletion, isCompleted, getStreak, deleteHabit } = useHabits();
  const { signOut, user } = useAuth();
  const { theme, toggleTheme } = useTheme();

  const [currentView, setCurrentView] = useState<View>('dashboard');
  const [showHabitForm, setShowHabitForm] = useState(false);
  const [editingHabit, setEditingHabit] = useState<string | null>(null);
  const [deletingHabit, setDeletingHabit] = useState<string | null>(null);
  const [showNotifications, setShowNotifications] = useState(false);
<<<<<<< HEAD
  const [showExportModal, setShowExportModal] = useState(false);
=======
  const [showTzSettings, setShowTzSettings] = useState(false);
  const [showPrebuiltManager, setShowPrebuiltManager] = useState(false);
>>>>>>> 5ee1a251

  const today = new Date().toISOString().split('T')[0];
  const todayDay = new Date().getDay();
  const isDarkMode = theme === 'dark';

  useEffect(() => {
    document.documentElement.classList.toggle('dark', isDarkMode);
  }, [isDarkMode]);

  const handleEditHabit = (habitId: string) => {
    setEditingHabit(habitId);
    setShowHabitForm(true);
  };

  const handleDeleteHabit = async (habitId: string) => {
    try {
      await deleteHabit(habitId);
      setDeletingHabit(null);
    } catch (error) {
      console.error('Error deleting habit:', error);
      alert('Failed to delete habit. Please try again.');
    }
  };



  if (loading) {
    return (
      <div className="min-h-screen flex items-center justify-center">
        <div className="animate-spin rounded-full h-12 w-12 border-b-2 border-blue-600"></div>
      </div>
    );
  }

  // Filter habits to only those active today
  const activeHabitsToday = habits.filter((habit: any) => {
    const frequency = (habit.frequency as any) === 'weekly' ? 'custom' : habit.frequency;
    const activeDays =
      frequency === 'daily' ? [0, 1, 2, 3, 4, 5, 6] : habit.active_days || [];
    return activeDays.includes(todayDay);
  });

  const completedToday = activeHabitsToday.filter((h: any) => isCompleted(h.id, today)).length;
  const totalActive = activeHabitsToday.length;
  const reminderCount = habits.filter((h: any) => h.reminders_enabled && h.reminder_time).length;

  return (
    <div className={isDarkMode ? 'dark' : ''}>
      <div className="min-h-screen bg-gray-50 dark:bg-gray-900 transition-colors flex flex-col">
        {/* Navbar */}
        <nav className="bg-white dark:bg-gray-800 shadow-sm border-b border-gray-200 dark:border-gray-700">
          <div className="max-w-7xl mx-auto px-4 sm:px-6 lg:px-8">
            <div className="flex justify-between items-center h-16">
              <div className="flex items-center gap-3">
                <div className="w-10 h-10 bg-blue-600 rounded-lg flex items-center justify-center">
                  <span className="text-white font-bold">HT</span>
                </div>
                <h1 className="text-xl font-bold text-gray-900 dark:text-white">
                  Habit Tracker
                </h1>
              </div>

              <div className="flex items-center gap-2">
                {/* Notifications */}
                <div className="relative">
                  <button
                    onClick={() => setShowNotifications(!showNotifications)}
                    className="p-2 text-gray-600 dark:text-gray-300 hover:bg-gray-100 dark:hover:bg-gray-700 rounded-lg transition-colors relative"
                  >
                    <Bell className="w-5 h-5" />
                    {reminderCount > 0 && (
                      <span className="absolute -top-1 -right-1 bg-red-500 text-white text-xs rounded-full h-5 w-5 flex items-center justify-center">
                        {reminderCount}
                      </span>
                    )}
                  </button>
                  <NotificationsPanel
                    isOpen={showNotifications}
                    onClose={() => setShowNotifications(false)}
                  />
                </div>

                {/* Theme Toggle */}
                <button
                  onClick={() => setShowTzSettings(true)}
                  className="p-2 text-gray-600 dark:text-gray-300 hover:bg-gray-100 dark:hover:bg-gray-700 rounded-lg transition-colors"
                  title="Timezone settings"
                >
                  <Globe2 className="w-5 h-5" />
                </button>
                <button
                  onClick={toggleTheme}
                  className="p-2 text-gray-600 dark:text-gray-300 hover:bg-gray-100 dark:hover:bg-gray-700 rounded-lg transition-colors"
                >
                  {isDarkMode ? <Sun className="w-5 h-5" /> : <Moon className="w-5 h-5" />}
                </button>



                {/* Logout */}
                <button
                  onClick={() => signOut()}
                  className="p-2 text-gray-600 dark:text-gray-300 hover:bg-gray-100 dark:hover:bg-gray-700 rounded-lg transition-colors"
                  aria-label="Sign out"
                >
                  <LogOut className="w-5 h-5" />
                </button>
              </div>
            </div>
          </div>
        </nav>

        {/* Tabs Navigation */}
        <main className="flex-grow max-w-7xl mx-auto px-4 sm:px-6 lg:px-8 py-8 w-full mb-24">
          <div className="flex gap-2 mb-8 border-b border-gray-200 dark:border-gray-700">
            {[
              { id: 'dashboard', icon: Menu, label: 'Dashboard' },
              { id: 'calendar', icon: Calendar, label: 'Calendar' },
              { id: 'progress', icon: TrendingUp, label: 'Progress' },
              { id: 'history', icon: BookOpen, label: 'History' },
            ].map((tab) => (
              <button
                key={tab.id}
                onClick={() => setCurrentView(tab.id as View)}
                className={`px-4 py-2 font-medium transition-colors ${
                  currentView === tab.id
                    ? 'text-blue-600 dark:text-blue-400 border-b-2 border-blue-600 dark:border-blue-400'
                    : 'text-gray-600 dark:text-gray-400 hover:text-gray-900 dark:hover:text-gray-200'
                }`}
              >
                <div className="flex items-center gap-2">
                  <tab.icon className="w-4 h-4" />
                  <span>{tab.label}</span>
                </div>
              </button>
            ))}
          </div>

          {/* Dashboard View */}
          {currentView === 'dashboard' && (
            <>
              {/* Stats Section */}
              <div className="grid grid-cols-1 md:grid-cols-3 gap-6 mb-8">
                {[
                  {
                    icon: CheckCircle2,
                    color: 'green',
                    title: "Today's Progress",
                    value: `${completedToday}/${totalActive}`,
                  },
                  {
                    icon: Flame,
                    color: 'orange',
                    title: 'Active Habits',
                    value: totalActive,
                  },
                  {
                    icon: Calendar,
                    color: 'blue',
                    title: 'Completion Rate',
                    value: `${totalActive > 0 ? Math.round((completedToday / totalActive) * 100) : 0}%`,
                  },
                ].map(({ icon: Icon, color, title, value }) => (
                  <div
                    key={title}
                    className="bg-white dark:bg-gray-800 rounded-xl p-6 shadow-sm border border-gray-200 dark:border-gray-700"
                  >
                    <div className="flex items-center gap-3">
                      <div
                        className={`w-12 h-12 bg-${color}-100 dark:bg-${color}-900/30 rounded-lg flex items-center justify-center`}
                      >
                        <Icon className={`w-6 h-6 text-${color}-600 dark:text-${color}-400`} />
                      </div>
                      <div>
                        <p className="text-sm text-gray-600 dark:text-gray-400">{title}</p>
                        <p className="text-2xl font-bold text-gray-900 dark:text-white">{value}</p>
                      </div>
                    </div>
                  </div>
                ))}
              </div>

              {/* Habits Section */}
              <div className="flex justify-between items-center mb-6">
                <h2 className="text-2xl font-bold text-gray-900 dark:text-white">
                  Today's Habits
                </h2>
                <div className="flex gap-2">
                  <button
                    onClick={() => setShowExportModal(true)}
                    className="flex items-center gap-2 bg-green-600 text-white px-4 py-2 rounded-lg hover:bg-green-700 transition-colors"
                  >
                    <Download className="w-5 h-5" />
                    <span>Export Data</span>
                  </button>
                  <button
                    onClick={() => setShowHabitForm(true)}
                    className="flex items-center gap-2 bg-blue-600 text-white px-4 py-2 rounded-lg hover:bg-blue-700 transition-colors"
                  >
                    <Plus className="w-5 h-5" />
                    <span>Add Habit</span>
                  </button>
                </div>
              </div>

              {/* Habit Cards */}
              {activeHabitsToday.length === 0 ? (
                <div className="bg-white dark:bg-gray-800 rounded-xl p-12 text-center border border-gray-200 dark:border-gray-700">
                  <Circle className="w-16 h-16 text-gray-400 dark:text-gray-600 mx-auto mb-4" />
                  <h3 className="text-xl font-semibold text-gray-900 dark:text-white mb-2">
                    {habits.length === 0 ? 'No habits yet' : 'No habits for today'}
                  </h3>
                  <p className="text-gray-600 dark:text-gray-400 mb-6">
                    {habits.length === 0
                      ? 'Start building better habits by creating your first one'
                      : 'Enjoy your day off, or create a new habit!'}
                  </p>
                  <button
                    onClick={() => setShowHabitForm(true)}
                    className="inline-flex items-center gap-2 bg-blue-600 text-white px-6 py-3 rounded-lg hover:bg-blue-700 transition-colors"
                  >
                    <Plus className="w-5 h-5" />
                    <span>Create Your First Habit</span>
                  </button>
                </div>
              ) : (
                <div className="grid grid-cols-1 md:grid-cols-2 lg:grid-cols-3 gap-4">
                  {activeHabitsToday.map((habit: any) => {
                    const completed = isCompleted(habit.id, today);
                    const streak = getStreak(habit.id);
                    return (
                      <div
                        key={habit.id}
                        className="bg-white dark:bg-gray-800 rounded-xl p-6 shadow-sm border border-gray-200 dark:border-gray-700 hover:shadow-md transition-shadow"
                      >
                        <div className="flex items-start justify-between mb-4">
                          <div className="flex items-center gap-3 flex-1">
                            <div
                              className="w-10 h-10 rounded-lg flex items-center justify-center"
                              style={{ backgroundColor: habit.color + '20' }}
                            >
                              <span className="text-2xl">{habit.icon}</span>
                            </div>
                            <div className="flex-1 min-w-0">
                              <h3 className="font-semibold text-gray-900 dark:text-white">
                                {habit.name}
                              </h3>
                              {habit.description && (
                                <p className="text-sm text-gray-600 dark:text-gray-400 truncate">
                                  {habit.description}
                                </p>
                              )}
                            </div>
                          </div>
                          <div className="flex items-center gap-1 ml-2">
                            <button
                              onClick={() => handleEditHabit(habit.id)}
                              className="p-2 text-gray-600 dark:text-gray-400 hover:bg-gray-100 dark:hover:bg-gray-700 rounded-lg transition-colors"
                              title="Edit habit"
                            >
                              <Edit className="w-4 h-4" />
                            </button>
                            <button
                              onClick={() => setDeletingHabit(habit.id)}
                              className="p-2 text-gray-600 dark:text-gray-400 hover:bg-red-100 dark:hover:bg-red-900/30 hover:text-red-600 dark:hover:text-red-400 rounded-lg transition-colors"
                              title="Delete habit"
                            >
                              <Trash2 className="w-4 h-4" />
                            </button>
                          </div>
                        </div>

                        <div className="flex items-center justify-between">
                          <div className="flex items-center gap-2 text-sm text-gray-600 dark:text-gray-400">
                            <Flame className="w-4 h-4" />
                            <span>{streak} day streak</span>
                          </div>
                          <button
                            onClick={() => toggleCompletion(habit.id, today)}
                            className={`p-2 rounded-lg transition-all ${
                              completed
                                ? 'bg-green-100 dark:bg-green-900/30 text-green-600 dark:text-green-400'
                                : 'bg-gray-100 dark:bg-gray-700 text-gray-400 dark:text-gray-500 hover:bg-gray-200 dark:hover:bg-gray-600'
                            }`}
                          >
                            {completed ? (
                              <CheckCircle2 className="w-6 h-6" />
                            ) : (
                              <Circle className="w-6 h-6" />
                            )}
                          </button>
                        </div>
                      </div>
                    );
                  })}
                </div>
              )}

              <SuggestedHabits />
            </>
          )}

          {currentView === 'calendar' && <CalendarView />}
          {currentView === 'progress' && <ProgressView />}
          {currentView === 'history' && <HistoryView />}
        </main>

        <Footer />
        <TimezoneSettings isOpen={showTzSettings} onClose={() => setShowTzSettings(false)} />
        {/* Habit Form */}
        {showHabitForm && (
          <HabitForm
            habitId={editingHabit}
            onClose={() => {
              setShowHabitForm(false);
              setEditingHabit(null);
            }}
          />
        )}

        {/* Export Modal */}
        <ExportModal
          isOpen={showExportModal}
          onClose={() => setShowExportModal(false)}
        />

        {/* Onboarding Modal */}
        <Onboarding />

        {/* Delete Confirmation */}
        {deletingHabit && (
          <div className="fixed inset-0 bg-black/50 flex items-center justify-center z-50 p-4">
            <div className="bg-white dark:bg-gray-800 rounded-xl p-6 max-w-md w-full shadow-2xl">
              <h3 className="text-xl font-bold text-gray-900 dark:text-white mb-4">
                Delete Habit?
              </h3>
              <p className="text-gray-600 dark:text-gray-400 mb-6">
                Are you sure you want to delete this habit? This action cannot be undone, but
                your history will be preserved.
              </p>
              <div className="flex gap-3 justify-end">
                <button
                  onClick={() => setDeletingHabit(null)}
                  className="px-4 py-2 bg-gray-200 dark:bg-gray-700 text-gray-900 dark:text-white rounded-lg hover:bg-gray-300 dark:hover:bg-gray-600 transition-colors"
                >
                  Cancel
                </button>
                <button
                  onClick={() => handleDeleteHabit(deletingHabit)}
                  className="px-4 py-2 bg-red-600 text-white rounded-lg hover:bg-red-700 transition-colors flex items-center gap-2"
                >
                  <Trash2 className="w-4 h-4" />
                  Delete
                </button>
              </div>
            </div>
          </div>
        )}
      </div>
    </div>
  );
}<|MERGE_RESOLUTION|>--- conflicted
+++ resolved
@@ -14,11 +14,8 @@
   Edit,
   Trash2,
   BookOpen,
-<<<<<<< HEAD
   Download,
-=======
   Globe2,
->>>>>>> 5ee1a251
 } from 'lucide-react';
 import { HabitForm } from './HabitForm';
 import { CalendarView } from './CalendarView';
@@ -29,16 +26,11 @@
 
 import { useAuth } from '../contexts/AuthContext';
 import { useTheme } from '../contexts/ThemeContext';
-<<<<<<< HEAD
-
-import { Footer } from './Footer';
 import { ExportModal } from './ExportModal';
-=======
 import { useHabits } from '../hooks/useHabits';
 import { PrebuiltHabitsManager } from './PrebuiltHabitsManager';
 import { Footer } from './Footer';
 import { TimezoneSettings } from './TimezoneSettings';
->>>>>>> 5ee1a251
 
 type View = 'dashboard' | 'calendar' | 'progress' | 'history';
 
@@ -52,12 +44,9 @@
   const [editingHabit, setEditingHabit] = useState<string | null>(null);
   const [deletingHabit, setDeletingHabit] = useState<string | null>(null);
   const [showNotifications, setShowNotifications] = useState(false);
-<<<<<<< HEAD
   const [showExportModal, setShowExportModal] = useState(false);
-=======
   const [showTzSettings, setShowTzSettings] = useState(false);
   const [showPrebuiltManager, setShowPrebuiltManager] = useState(false);
->>>>>>> 5ee1a251
 
   const today = new Date().toISOString().split('T')[0];
   const todayDay = new Date().getDay();
