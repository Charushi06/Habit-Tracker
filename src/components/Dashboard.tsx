import { useState, useEffect } from 'react';
import { useHabits } from '../hooks/useHabits';
import { Plus, CheckCircle2, Circle, Flame, Calendar, TrendingUp, Menu, Moon, Sun, LogOut, Bell } from 'lucide-react';
import { HabitForm } from './HabitForm';
import { CalendarView } from './CalendarView';
import { ProgressView } from './ProgressView';
import { NotificationsPanel } from './NotificationsPanel';
import { useAuth } from '../contexts/AuthContext';
import { useTheme } from '../contexts/ThemeContext';

type View = 'dashboard' | 'calendar' | 'progress';

export function Dashboard() {
  const { habits, loading, toggleCompletion, isCompleted, getStreak } = useHabits();
  const { signOut } = useAuth();
  const { theme, toggleTheme } = useTheme();
  const [currentView, setCurrentView] = useState<View>('dashboard');
  const [showHabitForm, setShowHabitForm] = useState(false);
  const [editingHabit, setEditingHabit] = useState<string | null>(null);
  const [showNotifications, setShowNotifications] = useState(false);

  const today = new Date().toISOString().split('T')[0];
  const todayDay = new Date().getDay(); // 0 = Sunday, 1 = Monday, etc.
  const isDarkMode = theme === 'dark';

  // Force theme application on mount
  useEffect(() => {
    const root = document.documentElement;
    root.classList.toggle('dark', isDarkMode);
  }, [isDarkMode]);

  if (loading) {
    return (
      <div className="min-h-screen flex items-center justify-center">
        <div className="animate-spin rounded-full h-12 w-12 border-b-2 border-blue-600"></div>
      </div>
    );
  }

<<<<<<< HEAD
  // Filter habits to only those active today
  const activeHabitsToday = habits.filter(habit => {
    // Handle old 'weekly' data as 'custom'
    const frequency = (habit.frequency as any) === 'weekly' ? 'custom' : habit.frequency;
    const activeDays = frequency === 'daily' 
      ? [0, 1, 2, 3, 4, 5, 6] 
      : (habit.active_days || []);
    return activeDays.includes(todayDay);
  });

  const completedToday = activeHabitsToday.filter(h => isCompleted(h.id, today)).length;
  const totalActive = activeHabitsToday.length; // Use filtered list
=======
  const completedToday = habits.filter(h => isCompleted(h.id, today)).length;
  const totalActive = habits.length;
  const reminderCount = habits.filter(h => h.reminders_enabled && h.reminder_time).length;
>>>>>>> bfada152

  return (
    <div className={isDarkMode ? 'dark' : ''}>
      <div className="min-h-screen bg-gray-50 dark:bg-gray-900 transition-colors">
        <nav className="bg-white dark:bg-gray-800 shadow-sm border-b border-gray-200 dark:border-gray-700">
          <div className="max-w-7xl mx-auto px-4 sm:px-6 lg:px-8">
            <div className="flex justify-between items-center h-16">
              <div className="flex items-center gap-3">
                <div className="w-10 h-10 bg-blue-600 rounded-lg flex items-center justify-center">
                  <span className="text-white font-bold">HT</span>
                </div>
                <h1 className="text-xl font-bold text-gray-900 dark:text-white">Habit Tracker</h1>
              </div>

              <div className="flex items-center gap-2">
                <div className="relative">
                  <button
                    onClick={() => setShowNotifications(!showNotifications)}
                    className="p-2 text-gray-600 dark:text-gray-300 hover:bg-gray-100 dark:hover:bg-gray-700 rounded-lg transition-colors relative"
                  >
                    <Bell className="w-5 h-5" />
                    {reminderCount > 0 && (
                      <span className="absolute -top-1 -right-1 bg-red-500 text-white text-xs rounded-full h-5 w-5 flex items-center justify-center">
                        {reminderCount}
                      </span>
                    )}
                  </button>
                  <NotificationsPanel
                    isOpen={showNotifications}
                    onClose={() => setShowNotifications(false)}
                  />
                </div>
                <button
                  onClick={toggleTheme}
                  className="p-2 text-gray-600 dark:text-gray-300 hover:bg-gray-100 dark:hover:bg-gray-700 rounded-lg transition-colors"
                >
                  {isDarkMode ? <Sun className="w-5 h-5" /> : <Moon className="w-5 h-5" />}
                </button>
                <button
                  onClick={() => signOut()}
                  className="p-2 text-gray-600 dark:text-gray-300 hover:bg-gray-100 dark:hover:bg-gray-700 rounded-lg transition-colors"
                >
                  <LogOut className="w-5 h-5" />
                </button>
              </div>
            </div>
          </div>
        </nav>

        <div className="max-w-7xl mx-auto px-4 sm:px-6 lg:px-8 py-8">
          <div className="flex gap-2 mb-8 border-b border-gray-200 dark:border-gray-700">
            <button
              onClick={() => setCurrentView('dashboard')}
              className={`px-4 py-2 font-medium transition-colors ${
                currentView === 'dashboard'
                  ? 'text-blue-600 dark:text-blue-400 border-b-2 border-blue-600 dark:border-blue-400'
                  : 'text-gray-600 dark:text-gray-400 hover:text-gray-900 dark:hover:text-gray-200'
              }`}
            >
              <div className="flex items-center gap-2">
                <Menu className="w-4 h-4" />
                <span>Dashboard</span>
              </div>
            </button>
            <button
              onClick={() => setCurrentView('calendar')}
              className={`px-4 py-2 font-medium transition-colors ${
                currentView === 'calendar'
                  ? 'text-blue-600 dark:text-blue-400 border-b-2 border-blue-600 dark:border-blue-400'
                  : 'text-gray-600 dark:text-gray-400 hover:text-gray-900 dark:hover:text-gray-200'
              }`}
            >
              <div className="flex items-center gap-2">
                <Calendar className="w-4 h-4" />
                <span>Calendar</span>
              </div>
            </button>
            <button
              onClick={() => setCurrentView('progress')}
              className={`px-4 py-2 font-medium transition-colors ${
                currentView === 'progress'
                  ? 'text-blue-600 dark:text-blue-400 border-b-2 border-blue-600 dark:border-blue-400'
                  : 'text-gray-600 dark:text-gray-400 hover:text-gray-900 dark:hover:text-gray-200'
              }`}
            >
              <div className="flex items-center gap-2">
                <TrendingUp className="w-4 h-4" />
                <span>Progress</span>
              </div>
            </button>
          </div>

          {currentView === 'dashboard' && (
            <>
              <div className="grid grid-cols-1 md:grid-cols-3 gap-6 mb-8">
                <div className="bg-white dark:bg-gray-800 rounded-xl p-6 shadow-sm border border-gray-200 dark:border-gray-700">
                  <div className="flex items-center gap-3">
                    <div className="w-12 h-12 bg-green-100 dark:bg-green-900/30 rounded-lg flex items-center justify-center">
                      <CheckCircle2 className="w-6 h-6 text-green-600 dark:text-green-400" />
                    </div>
                    <div>
                      <p className="text-sm text-gray-600 dark:text-gray-400">Today's Progress</p>
                      <p className="text-2xl font-bold text-gray-900 dark:text-white">
                        {completedToday}/{totalActive}
                      </p>
                    </div>
                  </div>
                </div>

                <div className="bg-white dark:bg-gray-800 rounded-xl p-6 shadow-sm border border-gray-200 dark:border-gray-700">
                  <div className="flex items-center gap-3">
                    <div className="w-12 h-12 bg-orange-100 dark:bg-orange-900/30 rounded-lg flex items-center justify-center">
                      <Flame className="w-6 h-6 text-orange-600 dark:text-orange-400" />
                    </div>
                    <div>
                      <p className="text-sm text-gray-600 dark:text-gray-400">Active Habits Today</p>
                      <p className="text-2xl font-bold text-gray-900 dark:text-white">{totalActive}</p>
                    </div>
                  </div>
                </div>

                <div className="bg-white dark:bg-gray-800 rounded-xl p-6 shadow-sm border border-gray-200 dark:border-gray-700">
                  <div className="flex items-center gap-3">
                    <div className="w-12 h-12 bg-blue-100 dark:bg-blue-900/30 rounded-lg flex items-center justify-center">
                      <Calendar className="w-6 h-6 text-blue-600 dark:text-blue-400" />
                    </div>
                    <div>
                      <p className="text-sm text-gray-600 dark:text-gray-400">Completion Rate</p>
                      <p className="text-2xl font-bold text-gray-900 dark:text-white">
                        {totalActive > 0 ? Math.round((completedToday / totalActive) * 100) : 0}%
                      </p>
                    </div>
                  </div>
                </div>
              </div>

              <div className="flex justify-between items-center mb-6">
                <h2 className="text-2xl font-bold text-gray-900 dark:text-white">Today's Habits</h2>
                <button
                  onClick={() => setShowHabitForm(true)}
                  className="flex items-center gap-2 bg-blue-600 text-white px-4 py-2 rounded-lg hover:bg-blue-700 transition-colors"
                >
                  <Plus className="w-5 h-5" />
                  <span>Add Habit</span>
                </button>
              </div>

              {activeHabitsToday.length === 0 ? (
                <div className="bg-white dark:bg-gray-800 rounded-xl p-12 text-center border border-gray-200 dark:border-gray-700">
                  <Circle className="w-16 h-16 text-gray-400 dark:text-gray-600 mx-auto mb-4" />
                  <h3 className="text-xl font-semibold text-gray-900 dark:text-white mb-2">
                    {habits.length === 0 ? "No habits yet" : "No habits for today"}
                  </h3>
                  <p className="text-gray-600 dark:text-gray-400 mb-6">
                    {habits.length === 0 
                      ? "Start building better habits by creating your first one"
                      : "Enjoy your day off, or create a new habit!"}
                  </p>
                  <button
                    onClick={() => setShowHabitForm(true)}
                    className="inline-flex items-center gap-2 bg-blue-600 text-white px-6 py-3 rounded-lg hover:bg-blue-700 transition-colors"
                  >
                    <Plus className="w-5 h-5" />
                    <span>Create Your First Habit</span>
                  </button>
                </div>
              ) : (
                <div className="grid grid-cols-1 md:grid-cols-2 lg:grid-cols-3 gap-4">
                  {activeHabitsToday.map(habit => {
                    const completed = isCompleted(habit.id, today);
                    const streak = getStreak(habit.id);

                    return (
                      <div
                        key={habit.id}
                        className="bg-white dark:bg-gray-800 rounded-xl p-6 shadow-sm border border-gray-200 dark:border-gray-700 hover:shadow-md transition-shadow"
                      >
                        <div className="flex items-start justify-between mb-4">
                          <div className="flex items-center gap-3">
                            <div
                              className="w-10 h-10 rounded-lg flex items-center justify-center"
                              style={{ backgroundColor: habit.color + '20' }}
                            >
                              <span className="text-2xl">{habit.icon}</span>
                            </div>
                            <div>
                              <h3 className="font-semibold text-gray-900 dark:text-white">{habit.name}</h3>
                              {habit.description && (
                                <p className="text-sm text-gray-600 dark:text-gray-400">{habit.description}</p>
                              )}
                            </div>
                          </div>
                        </div>

                        <div className="flex items-center justify-between">
                          <div className="flex items-center gap-2 text-sm text-gray-600 dark:text-gray-400">
                            <Flame className="w-4 h-4" />
                            <span>{streak} day streak</span>
                          </div>
                          <button
                            onClick={() => toggleCompletion(habit.id, today)}
                            className={`p-2 rounded-lg transition-all ${
                              completed
                                ? 'bg-green-100 dark:bg-green-900/30 text-green-600 dark:text-green-400'
                                : 'bg-gray-100 dark:bg-gray-700 text-gray-400 dark:text-gray-500 hover:bg-gray-200 dark:hover:bg-gray-600'
                            }`}
                          >
                            {completed ? (
                              <CheckCircle2 className="w-6 h-6" />
                            ) : (
                              <Circle className="w-6 h-6" />
                            )}
                          </button>
                        </div>
                      </div>
                    );
                  })}
                </div>
              )}
            </>
          )}

          {currentView === 'calendar' && <CalendarView />}
          {currentView === 'progress' && <ProgressView />}
        </div>

        {showHabitForm && (
          <HabitForm
            habitId={editingHabit}
            onClose={() => {
              setShowHabitForm(false);
              setEditingHabit(null);
            }}
          />
        )}
      </div>
    </div>
  );
}<|MERGE_RESOLUTION|>--- conflicted
+++ resolved
@@ -37,7 +37,6 @@
     );
   }
 
-<<<<<<< HEAD
   // Filter habits to only those active today
   const activeHabitsToday = habits.filter(habit => {
     // Handle old 'weekly' data as 'custom'
@@ -50,11 +49,9 @@
 
   const completedToday = activeHabitsToday.filter(h => isCompleted(h.id, today)).length;
   const totalActive = activeHabitsToday.length; // Use filtered list
-=======
   const completedToday = habits.filter(h => isCompleted(h.id, today)).length;
   const totalActive = habits.length;
   const reminderCount = habits.filter(h => h.reminders_enabled && h.reminder_time).length;
->>>>>>> bfada152
 
   return (
     <div className={isDarkMode ? 'dark' : ''}>
