--- conflicted
+++ resolved
@@ -70,13 +70,8 @@
         description: h.description,
         color: h.color,
         icon: h.icon,
-<<<<<<< HEAD
         frequency: h.frequency === 'weekly' ? 'custom' : h.frequency as 'daily' | 'custom',
         active_days: h.frequency === 'weekly' ? [1, 2, 3, 4, 5] : [],
-=======
-        frequency: freq,
-        active_days: freq === 'daily' ? [0, 1, 2, 3, 4, 5, 6] : [1, 2, 3, 4, 5], // weekdays default for custom
->>>>>>> 5ee1a251
         target_days: h.target_days,
         is_active: true,
         reminder_time: null,
@@ -318,12 +313,6 @@
   // if (alreadyShown) return null;
 
   // Mark as shown so it won't appear next time
-<<<<<<< HEAD
-  // Temporarily disabled for testing
-  // if (typeof window !== 'undefined') {
-  //   try { localStorage.setItem(key, '1'); } catch {}
-  // }
-=======
   if (typeof window !== 'undefined') {
     try { 
       localStorage.setItem(key, '1'); 
@@ -332,7 +321,6 @@
       console.warn('Failed to save onboarding state:', e);
     }
   }
->>>>>>> 5ee1a251
 
   return (
     <div className="fixed inset-0 bg-black bg-opacity-50 flex items-center justify-center p-4 z-50">
