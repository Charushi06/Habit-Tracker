--- conflicted
+++ resolved
@@ -301,7 +301,6 @@
   const { habits, loading } = useHabits();
   const { user } = useAuth();
   const [saving, setSaving] = useState(false);
-<<<<<<< HEAD
   const [dismissed, setDismissed] = useState(false);
 
   // Only show onboarding modal for users with no habits and when not loading
@@ -317,9 +316,7 @@
   // if (alreadyShown) return null;
 
   // Mark as shown so it won't appear next time
-=======
   const [isManuallyClosed, setIsManuallyClosed] = useState(false);
->>>>>>> 74acee7d
   const key = `onboarding_shown_${user?.id ?? 'anon'}`;
 
   // Initialize 'alreadyShown' state from localStorage
@@ -364,19 +361,16 @@
 
   return (
     <div className="fixed inset-0 bg-black bg-opacity-50 flex items-center justify-center p-4 z-50">
-<<<<<<< HEAD
       <div className="bg-white dark:bg-gray-800 rounded-2xl max-w-4xl w-full max-h-[90vh] overflow-y-auto relative">
         <button
           onClick={() => setDismissed(true)}
           className="absolute top-4 right-4 w-8 h-8 flex items-center justify-center text-gray-400 hover:text-gray-600 dark:hover:text-gray-200 transition-colors"
           title="Close onboarding"
-=======
       <div className="bg-white dark:bg-gray-800 rounded-2xl max-w-4xl w-full max-h-[90vh] overflow-y-auto">
         <button
           onClick={handleClose}
           className="absolute top-4 right-4 p-2 text-gray-400 hover:text-gray-600 dark:hover:text-gray-300 hover:bg-gray-100 dark:hover:bg-gray-700 rounded-lg transition-colors"
           aria-label="Close onboarding"
->>>>>>> 74acee7d
         >
           <X className="w-5 h-5" />
         </button>
